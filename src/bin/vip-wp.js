#!/usr/bin/env node
// @flow

/**
 * External dependencies
 */
import chalk from 'chalk';
import gql from 'graphql-tag';
import SocketIO from 'socket.io-client';
import IOStream from 'socket.io-stream';
import readline from 'readline';
import { Writable } from 'stream';
import debugLib from 'debug';

/**
 * Internal dependencies
 */
import API, { API_HOST, disableGlobalGraphQLErrorHandling } from 'lib/api';
import commandWrapper, { getEnvIdentifier } from 'lib/cli/command';
import * as exit from 'lib/cli/exit';
import { formatEnvironment, requoteArgs } from 'lib/cli/format';
import { confirm } from 'lib/cli/prompt';
import { trackEvent } from 'lib/tracker';
import Token from '../lib/token';
import { rollbar } from 'lib/rollbar';
import { createProxyAgent } from 'lib/http/proxy-agent';

const debug = debugLib( '@automattic/vip:wp' );

const appQuery = `id, name,
	organization {
		id
		name
	}
	environments {
	id
	appId
	type
	name
	primaryDomain {
		name
	}
}`;

const NON_TTY_COLUMNS = 100;
const NON_TTY_ROWS = 15;
const cancelCommandChar = '\x03';

let currentJob = null;
let currentOffset = 0;
let commandRunning = false;

const pipeStreamsToProcess = ( { stdin, stdout: outStream } ) => {
	process.stdin.pipe( stdin );
	outStream.pipe( process.stdout );
};

const unpipeStreamsFromProcess = ( { stdin, stdout: outStream } ) => {
	process.stdin.unpipe( stdin );
	outStream.unpipe( process.stdout );
};

const bindStreamEvents = ( { subShellRl, commonTrackingParams, isSubShell, stdoutStream } ) => {
	stdoutStream.on( 'error', err => {
		commandRunning = false;

		// TODO handle this better
		console.error( 'Error: ' + err.message );
	} );

	stdoutStream.on( 'end', async () => {
		subShellRl.clearLine();
		commandRunning = false;

		await trackEvent( 'wpcli_command_end', commonTrackingParams );

		// Tell socket.io to stop trying to connect
		currentJob.socket.close();
		unpipeStreamsFromProcess( { stdin: currentJob.stdinStream, stdout: currentJob.stdoutStream } );

		// Reset offset
		currentOffset = 0;

		if ( ! isSubShell ) {
			subShellRl.close();
			process.exit();
			return;
		}
		subShellRl.resume();
		subShellRl.prompt();
	} );
};

const getTokenForCommand = async ( appId, envId, command ) => {
	const api = await API();

	return api
		.mutate( {
			// $FlowFixMe: gql template is not supported by flow
			mutation: gql`
				mutation TriggerWPCLICommandMutation($input: AppEnvironmentTriggerWPCLICommandInput ){
					triggerWPCLICommandOnAppEnvironment( input: $input ) {
						inputToken
						command {
							guid
						}
					}
				}
			`,
			variables: {
				input: {
					id: appId,
					environmentId: envId,
					command,
				},
			},
		} );
};

// eslint-disable-next-line no-unused-vars
const cancelCommand = async guid => {
	const api = await API();
	return api
		.mutate( {
		// $FlowFixMe: gql template is not supported by flow
			mutation: gql`
			mutation cancelWPCLICommand($input: CancelWPCLICommandInput ){
				cancelWPCLICommand( input: $input ) {
					command {
						id
					}
				}
			}
		`,
			variables: {
				input: {
					guid: guid,
				},
			},
		} );
};

<<<<<<< HEAD
const launchCommandAndGetStreams = async ( { guid, inputToken, offset = 0 } ) => {
	const token = await Token.get();
	const socket = SocketIO( `${ API_HOST }/wp-cli`, {
		transportOptions: {
			polling: {
				extraHeaders: {
					Authorization: `Bearer ${ token.raw }`,
				},
			},
		},
		agent: createProxyAgent( API_HOST ),
	} );

=======
const launchCommandAndGetStreams = async ( { socket, guid, inputToken, offset = 0 } ) => {
>>>>>>> 25aa2dc5
	const stdoutStream = IOStream.createStream();
	const stdinStream = IOStream.createStream();

	stdoutStream.on( 'data', data => {
		currentOffset = data.length + currentOffset;
	} );

	// TODO handle all arguments
	// TODO handle disconnect - does IOStream correctly buffer stdin?
	// TODO stderr - currently server doesn't support it, so errors don't terminate process

	const data = {
		guid,
		inputToken,
		columns: process.stdout.columns || NON_TTY_COLUMNS,
		rows: process.stdout.rows || NON_TTY_ROWS,
		offset,
	};

	IOStream( socket ).emit( 'cmd', data, stdinStream, stdoutStream );

	socket.on( 'unauthorized', err => {
		console.log( 'There was an error with the authentication:', err.message );
	} );

	socket.on( 'cancel', message => {
		socket.close();
		exit.withError( `Cancel received from server: ${ message }` );
	} );

	IOStream( socket ).on( 'error', err => {
		// This returns the error so it can be catched by the socket.on('error')
		rollbar.error( err );
		return err;
	} );

	socket.on( 'error', err => {
		if ( err === 'Rate limit exceeded' ) {
			console.log( chalk.red( '\nError:' ), 'Rate limit exceeded: Please wait a moment and try again.' );
			return;
		}

		rollbar.error( err );
		console.log( err );
	} );

	return { stdinStream, stdoutStream, socket };
};

const bindReconnectEvents = ( { cliCommand, inputToken, subShellRl, commonTrackingParams, isSubShell } ) => {
	currentJob.socket.io.removeAllListeners( 'reconnect' );
	currentJob.socket.io.removeAllListeners( 'reconnect_attempt' );
	currentJob.socket.removeAllListeners( 'retry' );

	currentJob.socket.io.on( 'reconnect', async () => {
		debug( 'socket.io: reconnect' );
		rollbar.info( 'WP-CLI socket.io.on( \'reconnect\' )', { custom: { code: 'wp-cli-on-reconnect', commandGuid: cliCommand.guid } } );

		// Close old streams
		unpipeStreamsFromProcess( { stdin: currentJob.stdinStream, stdout: currentJob.stdoutStream } );

		trackEvent( 'wpcli_command_reconnect', commonTrackingParams );

		currentJob = await launchCommandAndGetStreams( {
			socket: currentJob.socket,
			guid: cliCommand.guid,
			inputToken: inputToken,
			offset: currentOffset,
		} );

		// Rebind new streams
		pipeStreamsToProcess( { stdin: currentJob.stdinStream, stdout: currentJob.stdoutStream } );

		bindStreamEvents( { subShellRl, isSubShell, commonTrackingParams, stdoutStream: currentJob.stdoutStream } );

		bindReconnectEvents( { cliCommand, inputToken, subShellRl, commonTrackingParams, isSubShell } );

		// Resume readline interface
		subShellRl.resume();
	} );

	currentJob.socket.on( 'retry', async () => {
		debug( 'socket: retry' );
		rollbar.info( 'WP-CLI socket.io.on( \'retry\' )', { custom: { code: 'wp-cli-on-retry', commandGuid: cliCommand.guid } } );

		setTimeout( () => {
			currentJob.socket.io.engine.close();
		}, 5000 );
	} );

	currentJob.socket.on( 'exit', async ( { exitCode, message } ) => {
		debug( 'socket: exit. Code: %d. Message: %s', exitCode, message );

		if ( message ) {
			console.log( message );
		}

		currentJob.stdinStream.destroy();
		currentJob.stdoutStream.destroy();
		currentJob.socket.close();
		process.exit( exitCode );
	} );

	currentJob.socket.io.on( 'reconnect_attempt', attempt => {
		console.error( 'There was an error connecting to the server. Retrying...' );

		if ( attempt > 1 ) {
			return;
		}

		// create a new input stream so that we can still catch things like SIGINT while reconnecting
		if ( currentJob.stdinStream ) {
			process.stdin.unpipe( currentJob.stdinStream );
		}
		process.stdin.pipe( IOStream.createStream() );
		currentJob.stdoutStream = IOStream.createStream();
		bindStreamEvents( { subShellRl, isSubShell, commonTrackingParams, stdoutStream: currentJob.stdoutStream } );
	} );
};

commandWrapper( {
	wildcardCommand: true,
	appContext: true,
	envContext: true,
	appQuery,
} )
	.option( 'yes', 'Run the command in production without a confirmation prompt' )
	.argv( process.argv, async ( args, opts ) => {
		const isSubShell = 0 === args.length;

		// Have to re-quote anything that needs it before we pass it on
		const quotedArgs = requoteArgs( args );
		const cmd = quotedArgs.join( ' ' );

		// Store only the first 2 parts of command to avoid recording secrets. Can be tweaked
		const commandForAnalytics = quotedArgs.slice( 0, 2 ).join( ' ' );

		const { id: appId, name: appName, organization: { id: orgId } } = opts.app;
		const { id: envId, type: envName } = opts.env;

		/* eslint-disable camelcase */
		const commonTrackingParams = {
			command: commandForAnalytics,
			app_id: appId,
			env_id: envId,
			org_id: orgId,
			method: isSubShell ? 'subshell' : 'shell',
		};
		/* eslint-enable camelcase */

		trackEvent( 'wpcli_command_execute', commonTrackingParams );

		if ( isSubShell ) {
			// Reset the cursor (can get messed up with enquirer)
			process.stdout.write( '\u001b[?25h' );
			console.log( `Welcome to the WP CLI shell for the ${ formatEnvironment( envName ) } environment of ${ chalk.green( appName ) } (${ opts.env.primaryDomain.name })!` );
		} else if ( envName === 'production' ) {
			const yes = opts.yes || await confirm( [
				{
					key: 'command',
					value: `wp ${ cmd }`,
				},
			], `Are you sure you want to run this command on ${ formatEnvironment( envName ) } for site ${ appName }?` );

			if ( ! yes ) {
				trackEvent( 'wpcli_confirm_cancel', commonTrackingParams );

				console.log( 'Command cancelled' );
				process.exit();
			}
		}

		// We'll handle our own errors, thank you
		disableGlobalGraphQLErrorHandling();

		const promptIdentifier = `${ appName }.${ getEnvIdentifier( opts.env ) }`;

		let countSIGINT = 0;

		const mutableStdout = new Writable( {
			write: function( chunk, encoding, callback ) {
				if ( ! this.muted ) {
					process.stdout.write( chunk, encoding );
				}

				callback();
			},
		} );

		mutableStdout.muted = false;

		const subShellSettings = {
			input: process.stdin,
			output: mutableStdout,
			terminal: true,
			prompt: '',
			historySize: 0,
		};

		if ( isSubShell ) {
			subShellSettings.prompt = chalk`{bold.yellowBright ${ promptIdentifier }:}{blue ~}$ `;
			subShellSettings.historySize = 200;
		}

		const subShellRl = readline.createInterface( subShellSettings );
		subShellRl.on( 'line', async line => {
			if ( commandRunning ) {
				return;
			}

			// Handle plain return / newline
			if ( ! line ) {
				subShellRl.prompt();
				return;
			}

			// Check for exit, like SSH (handles both `exit` and `exit;`)
			if ( line.startsWith( 'exit' ) ) {
				subShellRl.close();
				process.exit();
			}

			const startsWithWp = line.startsWith( 'wp ' );
			const empty = 0 === line.length;
			const userCmdCancelled = line === cancelCommandChar;

			if ( ( empty || ! startsWithWp ) && ! userCmdCancelled ) {
				console.log( chalk.red( 'Error:' ), 'invalid command, please pass a valid WP CLI command.' );
				subShellRl.prompt();
				return;
			}

			subShellRl.pause();

			let result;
			try {
				result = await getTokenForCommand( appId, envId, line.replace( 'wp ', '' ) );
			} catch ( error ) {
				// If this was a GraphQL error, print that to the message to the line
				if ( error.graphQLErrors ) {
					error.graphQLErrors.forEach( err => {
						console.log( chalk.red( 'Error:' ), err.message );
					} );
				} else {
					// Else, other type of error, just dump it
					rollbar.error( error );
					console.log( error );
				}

				if ( ! isSubShell ) {
					subShellRl.close();
					process.exit( 1 );
				}

				subShellRl.prompt();
				return;
			}

			const { data: { triggerWPCLICommandOnAppEnvironment: { command: cliCommand, inputToken } } } = result;

			if ( line.includes( "'" ) ) {
				rollbar.info( 'WP-CLI Command containing single quotes', { custom: { code: 'wp-cli-single-quotes', commandGuid: cliCommand.guid } } );
			}

			const token = await Token.get();
			const socket = SocketIO( `${ API_HOST }/wp-cli`, {
				transportOptions: {
					polling: {
						extraHeaders: {
							Authorization: `Bearer ${ token.raw }`,
						},
					},
				},
				agent: createSocksProxyAgent(),
			} );

			currentJob = await launchCommandAndGetStreams( {
				socket,
				guid: cliCommand.guid,
				inputToken: inputToken,
			} );

			pipeStreamsToProcess( { stdin: currentJob.stdinStream, stdout: currentJob.stdoutStream } );

			commandRunning = true;

			bindStreamEvents( { subShellRl, commonTrackingParams, isSubShell, stdoutStream: currentJob.stdoutStream } );

			bindReconnectEvents( { cliCommand, inputToken, subShellRl, commonTrackingParams, isSubShell } );
		} );

		// Fix to re-add the \n character that readline strips when terminal == true
		process.stdin.on( 'data', data => {
			// only run this in interactive mode for prompts from WP commands
			if ( commandRunning && 0 === Buffer.compare( data, Buffer.from( '\r' ) ) ) {
				if ( currentJob && currentJob.stdinStream ) {
					currentJob.stdinStream.write( '\n' );
				}
			}
		} );

		subShellRl.on( 'SIGINT', async () => {
			// if we have a 2nd SIGINT, exit immediately
			if ( countSIGINT >= 1 ) {
				process.exit();
			}
			countSIGINT += 1;

			// write out CTRL-C/SIGINT
			process.stdin.write( cancelCommandChar );

			if ( currentJob && currentJob.stdoutStream ) {
				currentJob.stdoutStream.end();
			}

			await trackEvent( 'wpcli_cancel_command', commonTrackingParams );

			console.log( 'Command cancelled by user' );

			// if no command running (.e.g. interactive shell, exit only after doing cleanup)
			if ( commandRunning === false ) {
				process.exit();
			}
		} );

		if ( ! isSubShell ) {
			mutableStdout.muted = true;
			subShellRl.write( `wp ${ cmd }\n` );
			mutableStdout.muted = false;
			return;
		}

		subShellRl.prompt();
	} );<|MERGE_RESOLUTION|>--- conflicted
+++ resolved
@@ -140,23 +140,8 @@
 		} );
 };
 
-<<<<<<< HEAD
-const launchCommandAndGetStreams = async ( { guid, inputToken, offset = 0 } ) => {
-	const token = await Token.get();
-	const socket = SocketIO( `${ API_HOST }/wp-cli`, {
-		transportOptions: {
-			polling: {
-				extraHeaders: {
-					Authorization: `Bearer ${ token.raw }`,
-				},
-			},
-		},
-		agent: createProxyAgent( API_HOST ),
-	} );
-
-=======
+// TODO - Do we need to add the proxy agent here somewhere?
 const launchCommandAndGetStreams = async ( { socket, guid, inputToken, offset = 0 } ) => {
->>>>>>> 25aa2dc5
 	const stdoutStream = IOStream.createStream();
 	const stdinStream = IOStream.createStream();
 
