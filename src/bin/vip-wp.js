--- conflicted
+++ resolved
@@ -340,7 +340,9 @@
 
 			commandRunning = true;
 
-			bindStreamEvents( { subShellRl, commandRunning, commonTrackingParams, isSubShell, stdoutStream: currentJob.stdoutStream } );
+			
+      
+      ( { subShellRl, commandRunning, commonTrackingParams, isSubShell, stdoutStream: currentJob.stdoutStream } );
 
 			currentJob.socket.on( 'reconnect', async () => {
 				// Close old streams
@@ -363,30 +365,10 @@
 				subShellRl.resume();
 			} );
 
-<<<<<<< HEAD
-			currentJob.stdoutStream.on( 'end', async () => {
-				subShellRl.clearLine();
-				commandRunning = false;
-
-				await trackEvent( 'wpcli_command_end', commonTrackingParams );
-
-				// Tell socket.io to stop trying to connect
-				currentJob.socket.close();
-				unpipeStreamsFromProcess( { stdin: currentJob.stdinStream, stdout: currentJob.stdoutStream } );
-
-				// Reset offset
-				currentOffset = 0;
-
-				if ( ! isSubShell ) {
-					subShellRl.close();
-					process.exit();
-					return;
-=======
 			currentJob.socket.on( 'reconnect_attempt', err => {
 				// create a new input stream so that we can still catch things like SIGINT while reconnectin
 				if ( currentJob.stdinStream ) {
 					process.stdin.unpipe( currentJob.stdinStream );
->>>>>>> 22c24260
 				}
 				process.stdin.pipe( IOStream.createStream() );
 				currentJob.stdoutStream = IOStream.createStream();
@@ -405,15 +387,10 @@
 
 			//write out CTRL-C/SIGINT
 			process.stdin.write( cancelCommandChar );
-<<<<<<< HEAD
+			currentJob.stdoutStream.end();
+
 			await trackEvent( 'wpcli_cancel_command', commonTrackingParams );
-=======
-			currentJob.stdoutStream.end();
-			trackEvent( 'wpcli_cancel_command', {
-				command: commandForAnalytics,
-			} );
-			trackEvent( 'wpcli_cancel_command', commonTrackingParams );
->>>>>>> 22c24260
+      
 			console.log( 'Command cancelled by user' );
 		} );
 
