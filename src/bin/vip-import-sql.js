#!/usr/bin/env node

/**
 * @flow
 * @format
 */

/**
 * External dependencies
 */
import gql from 'graphql-tag';
import debugLib from 'debug';

/**
 * Internal dependencies
 */
import command from 'lib/cli/command';
import {
	currentUserCanImportForApp,
	isSupportedApp,
	SQL_IMPORT_FILE_SIZE_LIMIT,
} from 'lib/site-import/db-file-import';
import { importSqlCheckStatus } from 'lib/site-import/status';
import { getFileSize, uploadImportSqlFileToS3 } from 'lib/client-file-uploader';
import { trackEventWithEnv } from 'lib/tracker';
import { staticSqlValidations } from 'lib/validations/sql';
import { siteTypeValidations } from 'lib/validations/site-type';
import { searchAndReplace } from 'lib/search-and-replace';
import API from 'lib/api';
import * as exit from 'lib/cli/exit';
import { fileLineValidations } from 'lib/validations/line-by-line';
import { formatEnvironment } from 'lib/cli/format';
import { progress } from 'lib/cli/progress';

<<<<<<< HEAD
/**
 * - Include `import_in_progress` state & error out if appropriate (this likely needs to be exposed in the data graph)
 * - Include `hasImporterS3Credentials` & error out if false (this needs to be implemented)
 */

// For progress logs
const step = 'startImport';
const nextStep = 'import';

=======
>>>>>>> 3a6da33d
const appQuery = `
	id,
	name,
	type,
	organization { id, name },
	environments{
		id
		appId
		type
		name
		syncProgress { status }
		primaryDomain { name }
		importStatus {
			dbOperationInProgress
			importInProgress
		}
	}
`;

const START_IMPORT_MUTATION = gql`
	mutation StartImport($input: AppEnvironmentImportInput) {
		startImport(input: $input) {
			app {
				id
				name
			}
			message
			success
		}
	}
`;

const debug = debugLib( 'vip:vip-import-sql' );

const gates = async ( app, env, fileName ) => {
	const { id: envId, appId } = env;
	const track = trackEventWithEnv.bind( null, appId, envId );

	if ( ! currentUserCanImportForApp( app ) ) {
		await track( 'import_sql_command_error', { error_type: 'unauthorized' } );
		exit.withError(
			'The currently authenticated account does not have permission to perform a SQL import.'
		);
	}

	if ( ! isSupportedApp( app ) ) {
		await track( 'import_sql_command_error', { error_type: 'unsupported-app' } );
		exit.withError(
			'The type of application you specified does not currently support SQL imports.'
		);
	}

	const fileSize = await getFileSize( fileName );

	if ( ! fileSize ) {
		await track( 'import_sql_command_error', { error_type: 'sqlfile-empty' } );
		exit.withError( `File '${ fileName }' is empty.` );
	}

	if ( fileSize > SQL_IMPORT_FILE_SIZE_LIMIT ) {
		await track( 'import_sql_command_error', { error_type: 'sqlfile-toobig' } );
		exit.withError(
			`The sql import file size (${ fileSize } bytes) exceeds the limit (${ SQL_IMPORT_FILE_SIZE_LIMIT } bytes).` +
				'Please split it into multiple files or contact support for assistance.'
		);
	}

	const {
		importStatus: { dbOperationInProgress, importInProgress },
	} = env;

	if ( dbOperationInProgress ) {
		await track( 'import_sql_command_error', { errorType: 'existing-dbop' } );
		exit.withError( 'There is already a database operation in progress. Please try again later.' );
	}

	if ( importInProgress ) {
		await track( 'import_sql_command_error', { errorType: 'existing-import' } );
		exit.withError(
			'There is already an import in progress. You can view the status with the `vip import sql status` command.'
		);
	}
};
// Command examples
const examples = [
	// `sql` subcommand
	{
		usage: 'vip import sql @mysite.develop <file.sql>',
		description: 'Import the given SQL file to your site',
	},
	// `search-replace` flag
	{
		usage: 'vip import sql @mysite.develop <file.sql> --search-replace="from,to"',
		description:
			'Perform a Search and Replace, then import the replaced file to your site.\n' +
			'       * Ensure there are no spaces between your search-replace parameters',
	},
	// `in-place` flag
	{
		usage: 'vip import sql @mysite.develop <file.sql> --search-replace="from,to" --in-place',
		description:
			'Search and Replace on the input <file.sql>, then import the replaced file to your site',
	},
	// `output` flag
	{
		usage:
			'vip import sql @mysite.develop <file.sql> --search-replace="from,to" --output="<output.sql>"',
		description:
			'Output the performed Search and Replace to the specified output file, then import the replaced file to your site\n' +
			'       * Has no effect when the `in-place` flag is used',
	},
	// `sql status` subcommand
	{
		usage: 'vip import sql status @mysite.develop',
		description:
			'Check the status of the most recent import. If an import is running, this will poll until it is complete.',
	},
];

command( {
	appContext: true,
	appQuery,
	envContext: true,
	requiredArgs: 1,
	module: 'import-sql',
	requireConfirm: 'Are you sure you want to import the contents of the provided SQL file?',
} )
	.command( 'status', 'Check the status of the current running import' )
	.option( 'search-replace', 'Perform Search and Replace on the specified SQL file' )
	.option( 'in-place', 'Search and Replace explicitly on the given input file' )
	.option(
		'output',
		'Specify the replacement output file for Search and Replace',
		'process.stdout'
	)
	.examples( examples )
	.argv( process.argv, async ( arg: string[], opts ) => {
		const { app, env, searchReplace } = opts;
		const { id: envId, appId } = env;
		const [ fileName ] = arg;

		debug( 'Options: ', opts );
		debug( 'Args: ', arg );

<<<<<<< HEAD
		console.log( `\n${ chalk.underline( '** Welcome to the WPVIP Site SQL Importer! **' ) }\n` );
=======
		console.log( '** Welcome to the WPVIP Site SQL Importer! **\n' );

>>>>>>> 3a6da33d
		const track = trackEventWithEnv.bind( null, appId, envId );

		await track( 'import_sql_command_execute' );

		// // halt operation of the import based on some rules
		await gates( app, env, fileName );

		// Log summary of import details
		const domain = env?.primaryDomain?.name ? env.primaryDomain.name : `#${ env.id }`;

		console.log( `  importing: ${ chalk.blueBright( fileName ) }` );
		console.log( `         to: ${ chalk.cyan( domain ) }` );
		console.log( `       site: ${ app.name }(${ formatEnvironment( opts.env.type ) })` );
		searchReplace ? '' : console.log();

		let fileNameToUpload = fileName;
		// Run Search and Replace if the --search-replace flag was provided
		if ( searchReplace && searchReplace.length ) {
			const params = searchReplace.split( ',' );

			console.log( `        s-r: ${ chalk.blue( params[ 0 ] ) } -> ${ chalk.blue( params [ 1 ] ) }\n` );

			const { outputFileName } = await searchAndReplace( fileName, searchReplace, {
				isImport: true,
				inPlace: opts.inPlace,
				output: true,
			} );

			if ( typeof outputFileName !== 'string' ) {
				// This should not really happen if `searchAndReplace` is functioning properly
				throw new Error(
					'Unable to determine location of the intermediate search & replace file.'
				);
			}

			fileNameToUpload = outputFileName;
		} else {
			progress( 'replace', 'skipped' );
		}

		// VALIDATIONS
		const validations = [];
		validations.push( staticSqlValidations );
		validations.push( siteTypeValidations );
		await fileLineValidations( appId, envId, fileNameToUpload, validations );

		// Call the Public API
		const api = await API();

		const startImportVariables = {};

		console.log( 'Uploading…' );

		try {
			const {
				fileMeta: { basename, md5 },
				result,
			} = await uploadImportSqlFileToS3( { app, env, fileName: fileNameToUpload } );
			startImportVariables.input = {
				id: app.id,
				environmentId: env.id,
				basename: basename,
				md5: md5,
			};
			debug( { basename, md5, result } );

			debug( 'Upload complete. Initiating the import.' );
			progress( step, 'running' );

<<<<<<< HEAD
			try {
				await api.mutate( {
					mutation: gql`
						mutation StartImport($input: AppEnvironmentImportInput) {
							startImport(input: $input) {
								app {
									id
									name
								}
								message
								success
							}
						}
					`,
					variables: {
						input: {
							id: app.id,
							environmentId: env.id,
							basename: basename,
							md5: md5,
						},
					},
				} );

				progress( step, 'success' );
			} catch ( gqlErr ) {
				progress( step, 'failed' );

				await track( 'import_sql_command_error', {
					error_type: 'StartImport-failed',
					gql_err: gqlErr,
				} );
				exit.withError( `StartImport call failed: ${ gqlErr }` );
			}

			progress( nextStep, 'running' );

			await track( 'import_sql_command_queued' );
=======
			await track( 'import_sql_upload_complete' );
>>>>>>> 3a6da33d

			console.log( '\n🚧 🚧 🚧 Your sql file import is queued 🚧 🚧 🚧' );
		} catch ( e ) {
			await track( 'import_sql_command_error', { error_type: 'upload_failed', e } );
			exit.withError( e );
		}

		try {
			const startImportResults = await api.mutate( {
				mutation: START_IMPORT_MUTATION,
				variables: startImportVariables,
			} );

			debug( { startImportResults } );
		} catch ( gqlErr ) {
			await track( 'import_sql_command_error', {
				error_type: 'StartImport-failed',
				gql_err: gqlErr,
			} );
			exit.withError( `StartImport call failed: ${ gqlErr }` );
		}

		await importSqlCheckStatus( { app, env } );
	} );<|MERGE_RESOLUTION|>--- conflicted
+++ resolved
@@ -32,18 +32,10 @@
 import { formatEnvironment } from 'lib/cli/format';
 import { progress } from 'lib/cli/progress';
 
-<<<<<<< HEAD
-/**
- * - Include `import_in_progress` state & error out if appropriate (this likely needs to be exposed in the data graph)
- * - Include `hasImporterS3Credentials` & error out if false (this needs to be implemented)
- */
-
 // For progress logs
 const step = 'startImport';
 const nextStep = 'import';
 
-=======
->>>>>>> 3a6da33d
 const appQuery = `
 	id,
 	name,
@@ -188,12 +180,8 @@
 		debug( 'Options: ', opts );
 		debug( 'Args: ', arg );
 
-<<<<<<< HEAD
 		console.log( `\n${ chalk.underline( '** Welcome to the WPVIP Site SQL Importer! **' ) }\n` );
-=======
-		console.log( '** Welcome to the WPVIP Site SQL Importer! **\n' );
-
->>>>>>> 3a6da33d
+
 		const track = trackEventWithEnv.bind( null, appId, envId );
 
 		await track( 'import_sql_command_execute' );
@@ -248,6 +236,7 @@
 		console.log( 'Uploading…' );
 
 		try {
+      progress( step, 'running' );
 			const {
 				fileMeta: { basename, md5 },
 				result,
@@ -258,68 +247,34 @@
 				basename: basename,
 				md5: md5,
 			};
+      progress( step, 'success' );
 			debug( { basename, md5, result } );
 
 			debug( 'Upload complete. Initiating the import.' );
-			progress( step, 'running' );
-
-<<<<<<< HEAD
-			try {
-				await api.mutate( {
-					mutation: gql`
-						mutation StartImport($input: AppEnvironmentImportInput) {
-							startImport(input: $input) {
-								app {
-									id
-									name
-								}
-								message
-								success
-							}
-						}
-					`,
-					variables: {
-						input: {
-							id: app.id,
-							environmentId: env.id,
-							basename: basename,
-							md5: md5,
-						},
-					},
-				} );
-
-				progress( step, 'success' );
-			} catch ( gqlErr ) {
-				progress( step, 'failed' );
-
-				await track( 'import_sql_command_error', {
-					error_type: 'StartImport-failed',
-					gql_err: gqlErr,
-				} );
-				exit.withError( `StartImport call failed: ${ gqlErr }` );
-			}
-
-			progress( nextStep, 'running' );
-
-			await track( 'import_sql_command_queued' );
-=======
+
 			await track( 'import_sql_upload_complete' );
->>>>>>> 3a6da33d
 
 			console.log( '\n🚧 🚧 🚧 Your sql file import is queued 🚧 🚧 🚧' );
 		} catch ( e ) {
+      progress( step, 'failed' );
 			await track( 'import_sql_command_error', { error_type: 'upload_failed', e } );
 			exit.withError( e );
 		}
 
 		try {
+      progress( nextStep, 'running' );
+ 
 			const startImportResults = await api.mutate( {
 				mutation: START_IMPORT_MUTATION,
 				variables: startImportVariables,
 			} );
+      
+      progress( nextStep, 'success' );
 
 			debug( { startImportResults } );
 		} catch ( gqlErr ) {
+      progress( nextStep, 'failed' );
+
 			await track( 'import_sql_command_error', {
 				error_type: 'StartImport-failed',
 				gql_err: gqlErr,
