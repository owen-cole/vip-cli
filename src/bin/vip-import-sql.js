#!/usr/bin/env node

/**
 * @flow
 * @format
 */

/**
 * External dependencies
 */
import gql from 'graphql-tag';
import chalk from 'chalk';
import debugLib from 'debug';

/**
 * Internal dependencies
 */
import command from 'lib/cli/command';
import {
	currentUserCanImportForApp,
	isSupportedApp,
	SQL_IMPORT_FILE_SIZE_LIMIT,
} from 'lib/site-import/db-file-import';
import { importSqlCheckStatus } from 'lib/site-import/status';
import { checkFileAccess, getFileSize, uploadImportSqlFileToS3 } from 'lib/client-file-uploader';
import { trackEventWithEnv } from 'lib/tracker';
import { staticSqlValidations } from 'lib/validations/sql';
import { siteTypeValidations } from 'lib/validations/site-type';
import { searchAndReplace } from 'lib/search-and-replace';
import API from 'lib/api';
import * as exit from 'lib/cli/exit';
import { fileLineValidations } from 'lib/validations/line-by-line';
<<<<<<< HEAD
import { formatEnvironment, getGlyphForStatus } from 'lib/cli/format';
import { ProgressTracker } from 'lib/cli/progress';
=======
import { formatEnvironment } from 'lib/cli/format';
import { progress, setStatusForCurrentAction } from 'lib/cli/progress';
import { isFile } from '../lib/client-file-uploader';

// For progress logs
let currentStatus;
const currentAction = 'import';
>>>>>>> a21f98c3

const appQuery = `
	id,
	name,
	type,
	organization { id, name },
	environments{
		id
		appId
		type
		name
		launched
		syncProgress { status }
		primaryDomain { name }
		importStatus {
			dbOperationInProgress
			importInProgress
		}
	}
`;

const START_IMPORT_MUTATION = gql`
	mutation StartImport($input: AppEnvironmentImportInput) {
		startImport(input: $input) {
			app {
				id
				name
			}
			message
			success
		}
	}
`;

const debug = debugLib( 'vip:vip-import-sql' );

const SQL_IMPORT_PREFLIGHT_PROGRESS_STEPS = [
	{ id: 'replace', name: 'Performing Search and Replace' },
	{ id: 'validate', name: 'Validating SQL' },
	{ id: 'upload', name: 'Uploading file to S3' },
	{ id: 'queue_import', name: 'Queueing Import' },
];

const gates = async ( app, env, fileName ) => {
	const { id: envId, appId } = env;
	const track = trackEventWithEnv.bind( null, appId, envId );

	if ( ! currentUserCanImportForApp( app ) ) {
		await track( 'import_sql_command_error', { error_type: 'unauthorized' } );
		exit.withError(
			'The currently authenticated account does not have permission to perform a SQL import.'
		);
	}

	if ( ! isSupportedApp( app ) ) {
		await track( 'import_sql_command_error', { error_type: 'unsupported-app' } );
		exit.withError(
			'The type of application you specified does not currently support SQL imports.'
		);
	}

	try {
		await checkFileAccess( fileName );
	} catch ( e ) {
		await track( 'import_sql_command_error', { error_type: 'sqlfile-unreadable' } );
		exit.withError( `File '${ fileName }' does not exist or is not readable.` );
	}

	if ( ! ( await isFile( fileName ) ) ) {
		await track( 'import_sql_command_error', { error_type: 'sqlfile-notfile' } );
		exit.withError( `Path '${ fileName }' is not a file.` );
	}

	const fileSize = await getFileSize( fileName );

	if ( ! fileSize ) {
		await track( 'import_sql_command_error', { error_type: 'sqlfile-empty' } );
		exit.withError( `File '${ fileName }' is empty.` );
	}

	if ( fileSize > SQL_IMPORT_FILE_SIZE_LIMIT ) {
		await track( 'import_sql_command_error', { error_type: 'sqlfile-toobig' } );
		exit.withError(
			`The sql import file size (${ fileSize } bytes) exceeds the limit (${ SQL_IMPORT_FILE_SIZE_LIMIT } bytes).` +
				'Please split it into multiple files or contact support for assistance.'
		);
	}

	const {
		importStatus: { dbOperationInProgress, importInProgress },
	} = env;

	if ( dbOperationInProgress ) {
		await track( 'import_sql_command_error', { errorType: 'existing-dbop' } );
		exit.withError( 'There is already a database operation in progress. Please try again later.' );
	}

	if ( importInProgress ) {
		await track( 'import_sql_command_error', { errorType: 'existing-import' } );
		exit.withError(
			'There is already an import in progress. You can view the status with the `vip import sql status` command.'
		);
	}
};

// Command examples for the `vip import sql` help prompt
const examples = [
	// `sql` subcommand
	{
		usage: 'vip import sql @mysite.develop <file.sql>',
		description: 'Import the given SQL file to your site',
	},
	// `search-replace` flag
	{
		usage: 'vip import sql @mysite.develop <file.sql> --search-replace="from,to"',
		description:
			'Perform a Search and Replace, then import the replaced file to your site.\n' +
			'       * Ensure there are no spaces between your search-replace parameters',
	},
	// `in-place` flag
	{
		usage: 'vip import sql @mysite.develop <file.sql> --search-replace="from,to" --in-place',
		description:
			'Search and Replace on the input <file.sql>, then import the replaced file to your site',
	},
	// `output` flag
	{
		usage:
			'vip import sql @mysite.develop <file.sql> --search-replace="from,to" --output="<output.sql>"',
		description:
			'Output the performed Search and Replace to the specified output file, then import the replaced file to your site\n' +
			'       * Has no effect when the `in-place` flag is used',
	},
	// `sql status` subcommand
	{
		usage: 'vip import sql status @mysite.develop',
		description:
			'Check the status of the most recent import. If an import is running, this will poll until it is complete.',
	},
];

command( {
	appContext: true,
	appQuery,
	envContext: true,
	requiredArgs: 1,
	module: 'import-sql',
	requireConfirm: 'Are you sure you want to import the contents of the provided SQL file?',
} )
	.command( 'status', 'Check the status of the current running import' )
	.option( 'search-replace', 'Perform Search and Replace on the specified SQL file' )
	.option( 'in-place', 'Search and Replace explicitly on the given input file' )
	.option(
		'output',
		'Specify the replacement output file for Search and Replace',
		'process.stdout'
	)
	.examples( examples )
	.argv( process.argv, async ( arg: string[], opts ) => {
		const { app, env, searchReplace } = opts;
		const { id: envId, appId } = env;
		const [ fileName ] = arg;

		debug( 'Options: ', opts );
		debug( 'Args: ', arg );

		const track = trackEventWithEnv.bind( null, appId, envId );

		await track( 'import_sql_command_execute' );

		// // halt operation of the import based on some rules
		await gates( app, env, fileName );

		// Log summary of import details
		const domain = env?.primaryDomain?.name ? env.primaryDomain.name : `#${ env.id }`;

		console.log();
		console.log( `  importing: ${ chalk.blueBright( fileName ) }` );
		console.log( `         to: ${ chalk.cyan( domain ) }` );
		console.log( `       site: ${ app.name } (${ formatEnvironment( opts.env.type ) })` );
		if ( searchReplace && searchReplace.length ) {
			const searchAndReplaceParams = searchReplace.split( ',' );
			console.log(
				`        s-r: ${ chalk.blue( searchAndReplaceParams[ 0 ] ) } -> ${ chalk.blue(
					searchAndReplaceParams[ 1 ]
				) }`
			);
		}
		console.log();

		// NO `console.log` after this point! It will break the progress printing.

		let fileNameToUpload = fileName;

		const progressTracker = new ProgressTracker( SQL_IMPORT_PREFLIGHT_PROGRESS_STEPS );
		const setProgressTrackerPrefixAndSuffix = () => {
			progressTracker.prefix = `=============================================================
Processing your sql import for env ID: ${ env.id }, app ID: ${ env.appId }:\n`;
			progressTracker.suffix = `\n${ getGlyphForStatus(
				'running',
				progressTracker.runningSprite
			) } Loading remaining steps`;
		};
		progressTracker.startPrinting( setProgressTrackerPrefixAndSuffix );

		// Run Search and Replace if the --search-replace flag was provided
		if ( searchReplace && searchReplace.length ) {
<<<<<<< HEAD
			progressTracker.stepRunning( 'replace' );
=======
			const params = searchReplace.split( ',' );

			console.log(
				`        s-r: ${ chalk.blue( params[ 0 ] ) } -> ${ chalk.blue( params[ 1 ] ) }\n`
			);
>>>>>>> a21f98c3

			const { outputFileName } = await searchAndReplace( fileName, searchReplace, {
				isImport: true,
				inPlace: opts.inPlace,
				output: true,
			} );

			if ( typeof outputFileName !== 'string' ) {
				// This should not really happen if `searchAndReplace` is functioning properly
				progressTracker.stopPrinting();
				throw new Error(
					'Unable to determine location of the intermediate search & replace file.'
				);
			}

			fileNameToUpload = outputFileName;
			progressTracker.stepSuccess( 'replace' );
		} else {
			progressTracker.stepSkipped( 'replace' );
		}

		// SQL file validations
		const validations = [];
		validations.push( staticSqlValidations );
		validations.push( siteTypeValidations );

		await fileLineValidations( appId, envId, fileNameToUpload, validations );

		progressTracker.stepSuccess( 'validate' );

		// Call the Public API
		const api = await API();

		const startImportVariables = {};

		// Uploading the SQL file to AWS S3
		try {
			const {
				fileMeta: { basename, md5 },
				result,
			} = await uploadImportSqlFileToS3( { app, env, fileName: fileNameToUpload } );

			startImportVariables.input = {
				id: app.id,
				environmentId: env.id,
				basename: basename,
				md5: md5,
			};

			debug( { basename, md5, result } );
			debug( 'Upload complete. Initiating the import.' );
			progressTracker.stepSuccess( 'upload' );
			await track( 'import_sql_upload_complete' );
		} catch ( e ) {
			await track( 'import_sql_command_error', { error_type: 'upload_failed', e } );
			progressTracker.stepFailed( 'upload' );
			progressTracker.stopPrinting();
			exit.withError( e );
		}

		// Start the import
		try {
			const startImportResults = await api.mutate( {
				mutation: START_IMPORT_MUTATION,
				variables: startImportVariables,
			} );

			debug( { startImportResults } );
		} catch ( gqlErr ) {
			progressTracker.stepFailed( 'queue_import' );

			await track( 'import_sql_command_error', {
				error_type: 'StartImport-failed',
				gql_err: gqlErr,
			} );
			progressTracker.stepFailed( 'queue_import' );
			progressTracker.stopPrinting();
			exit.withError( `StartImport call failed: ${ gqlErr }` );
		}

		progressTracker.stepSuccess( 'queue_import' );

		await importSqlCheckStatus( { app, env, progressTracker } );
	} );<|MERGE_RESOLUTION|>--- conflicted
+++ resolved
@@ -30,18 +30,9 @@
 import API from 'lib/api';
 import * as exit from 'lib/cli/exit';
 import { fileLineValidations } from 'lib/validations/line-by-line';
-<<<<<<< HEAD
 import { formatEnvironment, getGlyphForStatus } from 'lib/cli/format';
 import { ProgressTracker } from 'lib/cli/progress';
-=======
-import { formatEnvironment } from 'lib/cli/format';
-import { progress, setStatusForCurrentAction } from 'lib/cli/progress';
 import { isFile } from '../lib/client-file-uploader';
-
-// For progress logs
-let currentStatus;
-const currentAction = 'import';
->>>>>>> a21f98c3
 
 const appQuery = `
 	id,
@@ -249,16 +240,7 @@
 
 		// Run Search and Replace if the --search-replace flag was provided
 		if ( searchReplace && searchReplace.length ) {
-<<<<<<< HEAD
 			progressTracker.stepRunning( 'replace' );
-=======
-			const params = searchReplace.split( ',' );
-
-			console.log(
-				`        s-r: ${ chalk.blue( params[ 0 ] ) } -> ${ chalk.blue( params[ 1 ] ) }\n`
-			);
->>>>>>> a21f98c3
-
 			const { outputFileName } = await searchAndReplace( fileName, searchReplace, {
 				isImport: true,
 				inPlace: opts.inPlace,
