#!/usr/bin/env node

/**
 * @flow
 * @format
 */

/**
 * External dependencies
 */
import chalk from 'chalk';
import gql from 'graphql-tag';
import debugLib from 'debug';

/**
 * Internal dependencies
 */
import command from 'lib/cli/command';
import { currentUserCanImportForApp, isSupportedApp, SQL_IMPORT_FILE_SIZE_LIMIT } from 'lib/site-import/db-file-import';
import { getFileSize, uploadImportSqlFileToS3 } from 'lib/client-file-uploader';
import { trackEvent } from 'lib/tracker';
import { validate, getReadInterface } from 'lib/validations/sql';
import { searchAndReplace } from 'lib/search-and-replace';
import API from 'lib/api';

/**
 * - Include `import_in_progress` state & error out if appropriate (this likely needs to be exposed in the data graph)
 * - Include `hasImporterS3Credentials` & error out if false (this needs to be implemented)
 */
const appQuery = `
	id,
	name,
	type,
	organization { id, name },
	environments{ id, appId, type, name, syncProgress { status }, primaryDomain { name } }
`;

const err = message => {
	console.log( chalk.red( message.toString().replace( /^(Error: )*/, 'Error: ' ) ) );
	process.exit( 1 );
};

const debug = debugLib( 'vip:vip-import-sql' );

<<<<<<< HEAD
const trackEventWithEnv = async ( appId, envId, eventName, eventProps = {} ) => {
	return trackEvent( eventName, { ...eventProps, app_id: appId, env_id: envId } );
};

const isMultiSiteDumpFile = fileName => {
	return new Promise( async resolve => {
		const readInterface = await getReadInterface( fileName );
		readInterface.on( 'line', line => {
			const multiSiteTableNameRegex = /^CREATE TABLE `?(wp_\d_[a-z0-9_]*)/i;
			// determine if we're on a CREATE TABLE statement line what has eg. wp_\d_options
			if ( multiSiteTableNameRegex.test( line ) ) {
				resolve( true );
			}
		} );

		readInterface.on( 'error', () => {
			err( 'An error was encountered while reading your SQL dump file.  Please verify the file contents.' );
		} );
		// Block until the processing completes
		await new Promise( resolveBlock => readInterface.on( 'close', resolveBlock ) );
		resolve( false );
	} );
};

const isMultiSiteInSiteMeta = async ( appId: number, envId: number, api: Object ): Promise<boolean> => {
	let res;
	try {
		res = await api.query( {
			query: gql`query AppMultiSiteCheck( $appId: Int, $envId: Int) {
				app(id: $appId) {
					id
					name
					repo
					environments(id: $envId) {
						id
						appId
						name
						type
						isMultisite
						isSubdirectoryMultisite
					}
				}
			}`,
			variables: {
				appId,
				envId,
			},
		} );
	} catch ( GraphQlError ) {
		await trackEventWithEnv( 'import_sql_command_error', {
			error_type: 'GraphQL-MultiSite-Check-failed',
			gql_err: GraphQlError,
		} );
		err( `StartImport call failed: ${ GraphQlError }` );
	}

	if ( Array.isArray( res?.data?.app?.environments ) ) {
		const environments = res.data.app.environments;
		if ( ! environments.length ) {
			return false;
		}
		// we asked for one result with one appId and one envId, so...
		const thisEnv = environments[ 0 ];
		if ( thisEnv.isMultiSite || thisEnv.isSubdirectoryMultisite ) {
			return true;
		}
	}

	return false;
};

const gates = async ( app, env, fileName, api ) => {
	const { id: envId, appId } = env;
	trackEventWithEnv.bind( null, appId, envId );

	if ( ! currentUserCanImportForApp( app ) ) {
		err(
			'The currently authenticated account does not have permission to perform a SQL import.'
		);
	}

	if ( ! isSupportedApp( app ) ) {
		await trackEventWithEnv( 'import_sql_command_error', { error_type: 'unsupported-app' } );
		err( 'The type of application you specified does not currently support SQL imports.' );
	}

	// is the import for a multisite?
	const isMultiSiteSqlDump = await isMultiSiteDumpFile( fileName );
	const isMultiSite = await isMultiSiteInSiteMeta( appId, envId, api );

	// if site is a multisite but import sql is not
	if ( isMultiSite && ! isMultiSiteSqlDump ) {
		await trackEventWithEnv( 'import_sql_command_error', { error_type: 'multisite-but-not-multisite-sql-dump' } );
		err( 'You have provided a non-multisite SQL dump file for import into a multisite.' );
	}

	// if site is a single site but import sql is for a multi site
	if ( ! isMultiSite && isMultiSiteSqlDump ) {
		await trackEventWithEnv( 'import_sql_command_error', { error_type: 'not-multisite-with-multisite-sql-dump' } );
		err( 'You have provided a multisite SQL dump file for import into a single site (non-multisite).' );
	}
};
=======
// Command examples
const examples = [
	// `sql` subcommand
	{
		usage: 'vip import sql @mysite.develop <file.sql>',
		description: 'Import the given SQL file to your site',
	},
	// `search-replace` flag
	{
		usage: 'vip import sql @mysite.develop <file.sql> --search-replace="from,to"',
		description: 'Perform a Search and Replace, then import the replaced file to your site.\n' +
		'       * Ensure there are no spaces between your search-replace parameters',
	},
	// `in-place` flag
	{
		usage: 'vip import sql @mysite.develop <file.sql> --search-replace="from,to" --in-place',
		description: 'Search and Replace on the input <file.sql>, then import the replaced file to your site',
	},
	// `output` flag
	{
		usage: 'vip import sql @mysite.develop <file.sql> --search-replace="from,to" --output="<output.sql>"',
		description: 'Output the performed Search and Replace to the specified output file, then import the replaced file to your site\n' +
		'       * Has no effect when the `in-place` flag is used',
	},
];
>>>>>>> 258620f8

command( {
	appContext: true,
	appQuery,
	envContext: true,
	module: 'import-sql',
	requiredArgs: 1,
	requireConfirm: 'Are you sure you want to import the contents of the provided SQL file?',
} )
	.option( 'search-replace', 'Perform Search and Replace on the specified SQL file' )
	.option( 'in-place', 'Search and Replace explicitly on the given input file' )
	.option( 'output', 'Specify the replacement output file for Search and Replace', 'process.stdout' )
	.examples( examples )
	.argv( process.argv, async ( arg, opts ) => {
		const { app, env, searchReplace } = opts;
		const [ fileName ] = arg;
		const api = await API();

		debug( 'Options: ', opts );
		debug( 'Args: ', arg );

		console.log( '** Welcome to the WPVIP Site SQL Importer! **\n' );
		trackEventWithEnv.bind( null, env.appId, env.id );
		await trackEventWithEnv( 'import_sql_command_execute' );

		// halt operation of the import based on some rules
		await gates( app, env, fileName, api );

		const fileSize = await getFileSize( fileName );

		if ( ! fileSize ) {
			err( `File '${ fileName }' is empty.` );
		}

		if ( fileSize > SQL_IMPORT_FILE_SIZE_LIMIT ) {
			err(
				`The sql import file size (${ fileSize } bytes) exceeds the limit the limit (${ SQL_IMPORT_FILE_SIZE_LIMIT } bytes).` +
				'Please split it into multiple files or contact support for assistance.' );
		}

		let fileNameToUpload = fileName;

		// Run Search and Replace if the --search-replace flag was provided
		if ( searchReplace && searchReplace.length ) {
			const { outputFileName } = await searchAndReplace( fileName, searchReplace, {
				isImport: true,
				inPlace: opts.inPlace,
				output: true,
			} );

			fileNameToUpload = outputFileName;
		}

		// Run SQL validation
		await validate( fileNameToUpload, true );

		// Call the Public API
		try {
			const {
				fileMeta: { basename, md5 },
				result,
			} = await uploadImportSqlFileToS3( { app, env, fileName: fileNameToUpload } );

			debug( { basename, md5, result } );
			console.log( 'Upload complete. Initiating the import.' );

			try {
				await api.mutate( {
					mutation: gql`
						mutation StartImport($input: AppEnvironmentImportInput) {
							startImport(input: $input) {
								app {
									id
									name
								}
								message
								success
							}
						}
					`,
					variables: {
						input: {
							id: app.id,
							environmentId: env.id,
							basename: basename,
							md5: md5,
						},
					},
				} );
			} catch ( gqlErr ) {
				await trackEventWithEnv( 'import_sql_command_error', {
					error_type: 'StartImport-failed',
					gql_err: gqlErr,
				} );
				err( `StartImport call failed: ${ gqlErr }` );
			}

			await trackEventWithEnv( 'import_sql_command_queued' );

			console.log( '\n🚧 🚧 🚧 Your sql file import is queued 🚧 🚧 🚧' );
			// TOD0: Remove the log below before the PUBLIC release
			console.log( '--> Check the status of your import via the \`import_progress\` site meta in the VIP internal console!\n' );
			console.log( '===================================' );
		} catch ( e ) {
			err( e );
		}
	} );<|MERGE_RESOLUTION|>--- conflicted
+++ resolved
@@ -42,7 +42,6 @@
 
 const debug = debugLib( 'vip:vip-import-sql' );
 
-<<<<<<< HEAD
 const trackEventWithEnv = async ( appId, envId, eventName, eventProps = {} ) => {
 	return trackEvent( eventName, { ...eventProps, app_id: appId, env_id: envId } );
 };
@@ -145,7 +144,6 @@
 		err( 'You have provided a multisite SQL dump file for import into a single site (non-multisite).' );
 	}
 };
-=======
 // Command examples
 const examples = [
 	// `sql` subcommand
@@ -171,7 +169,6 @@
 		'       * Has no effect when the `in-place` flag is used',
 	},
 ];
->>>>>>> 258620f8
 
 command( {
 	appContext: true,
