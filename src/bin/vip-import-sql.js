--- conflicted
+++ resolved
@@ -15,12 +15,8 @@
  */
 import command from 'lib/cli/command';
 import { currentUserCanImportForApp, isSupportedApp } from 'lib/site-import/db-file-import';
-<<<<<<< HEAD
-import { getFileMeta, uploadFile } from 'lib/client-file-uploader';
+import { uploadFile } from 'lib/client-file-uploader';
 import { validate } from 'lib/validations/sql';
-=======
-import { uploadFile } from 'lib/client-file-uploader';
->>>>>>> 323e9a8b
 
 /**
  * - Include `import_in_progress` state & error out if appropriate (this likely needs to be exposed in the data graph)
