--- conflicted
+++ resolved
@@ -107,7 +107,8 @@
 			err( `StartImport call failed: ${ gqlErr }` );
 		}
 
-<<<<<<< HEAD
+		await trackEventWithEnv( 'import_sql_command_queued' );
+
 		console.log( '🚧 🚧 🚧 Your sql file import is queued 🚧 🚧 🚧' );
 
 		console.log(
@@ -115,12 +116,6 @@
 			We are currently working on adding support for showing the import status here.
 			For now, you can monitor the \`import_progress\` site meta.`
 		);
-=======
-		await trackEventWithEnv( 'import_sql_command_queued' );
-
-		console.log( 'Your site is being prepared for the import.' );
-		console.log( '🚧 🚧 🚧 Your database file is importing! 🚧 🚧 🚧\nFeel free to exit this tool if you\'d like. Your import will continue in the background.' );
->>>>>>> 64c804af
 	} catch ( e ) {
 		err( e );
 	}
