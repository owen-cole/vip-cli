--- conflicted
+++ resolved
@@ -16,15 +16,13 @@
  * Internal dependencies
  */
 import command from 'lib/cli/command';
-<<<<<<< HEAD
-import { currentUserCanImportForApp, isSupportedApp } from 'lib/site-import/db-file-import';
+import {
+	currentUserCanImportForApp,
+	isSupportedApp,
+	SQL_IMPORT_FILE_SIZE_LIMIT,
+} from 'lib/site-import/db-file-import';
 import { importSqlCheckStatus } from 'lib/site-import/status';
-import { uploadImportSqlFileToS3 } from 'lib/client-file-uploader';
-=======
-import { currentUserCanImportForApp, isSupportedApp, SQL_IMPORT_FILE_SIZE_LIMIT } from 'lib/site-import/db-file-import';
 import { getFileSize, uploadImportSqlFileToS3 } from 'lib/client-file-uploader';
-import { trackEvent } from 'lib/tracker';
->>>>>>> 753b8005
 import { validate } from 'lib/validations/sql';
 import { searchAndReplace } from 'lib/search-and-replace';
 import API from 'lib/api';
@@ -85,19 +83,23 @@
 	// `search-replace` flag
 	{
 		usage: 'vip import sql @mysite.develop <file.sql> --search-replace="from,to"',
-		description: 'Perform a Search and Replace, then import the replaced file to your site.\n' +
-		'       * Ensure there are no spaces between your search-replace parameters',
+		description:
+			'Perform a Search and Replace, then import the replaced file to your site.\n' +
+			'       * Ensure there are no spaces between your search-replace parameters',
 	},
 	// `in-place` flag
 	{
 		usage: 'vip import sql @mysite.develop <file.sql> --search-replace="from,to" --in-place',
-		description: 'Search and Replace on the input <file.sql>, then import the replaced file to your site',
+		description:
+			'Search and Replace on the input <file.sql>, then import the replaced file to your site',
 	},
 	// `output` flag
 	{
-		usage: 'vip import sql @mysite.develop <file.sql> --search-replace="from,to" --output="<output.sql>"',
-		description: 'Output the performed Search and Replace to the specified output file, then import the replaced file to your site\n' +
-		'       * Has no effect when the `in-place` flag is used',
+		usage:
+			'vip import sql @mysite.develop <file.sql> --search-replace="from,to" --output="<output.sql>"',
+		description:
+			'Output the performed Search and Replace to the specified output file, then import the replaced file to your site\n' +
+			'       * Has no effect when the `in-place` flag is used',
 	},
 ];
 
@@ -109,28 +111,19 @@
 	module: 'import-sql',
 	requireConfirm: 'Are you sure you want to import the contents of the provided SQL file?',
 } )
-<<<<<<< HEAD
-	.example( 'vip import sql <file>', 'Import SQL provided in <file> to your site' )
-	.option( 'search-replace', 'Specify the <from> and <to> pairs to be replaced' )
-	.option( 'in-place', 'Perform the search and replace explicitly on the input file' )
-	.argv( process.argv, async ( arg: string[], opts, { trackEventWithContext } ) => {
-		const [ fileName ] = arg;
-		const { app, env, searchReplace } = opts;
-		// const { importStatus } = env;
-=======
 	.option( 'search-replace', 'Perform Search and Replace on the specified SQL file' )
 	.option( 'in-place', 'Search and Replace explicitly on the given input file' )
-	.option( 'output', 'Specify the replacement output file for Search and Replace', 'process.stdout' )
+	.option(
+		'output',
+		'Specify the replacement output file for Search and Replace',
+		'process.stdout'
+	)
 	.examples( examples )
-	.argv( process.argv, async ( arg, opts ) => {
+	.argv( process.argv, async ( arg: string[], opts, { trackEventWithContext } ) => {
 		const { app, env, searchReplace } = opts;
 		const [ fileName ] = arg;
 
-		const trackEventWithEnv = async ( eventName, eventProps = {} ) =>
-			trackEvent( eventName, { ...eventProps, app_id: env.appId, env_id: env.id } );
-
-		await trackEventWithEnv( 'import_sql_command_execute' );
->>>>>>> 753b8005
+		await trackEventWithContext( 'import_sql_command_execute' );
 
 		console.log( '** Welcome to the WPVIP Site SQL Importer! **\n' );
 
@@ -144,7 +137,6 @@
 		}
 
 		if ( ! isSupportedApp( app ) ) {
-<<<<<<< HEAD
 			await trackEventWithContext( 'import_sql_command_error', { errorType: 'unsupported-app' } );
 			err( 'The type of application you specified does not currently support SQL imports.' );
 		}
@@ -165,10 +157,6 @@
 			err( 'There is already an ongoing import for this site.' );
 		}
 		*/
-=======
-			await trackEventWithEnv( 'import_sql_command_error', { error_type: 'unsupported-app' } );
-			err( 'The type of application you specified does not currently support SQL imports.' );
-		}
 
 		const fileSize = await getFileSize( fileName );
 
@@ -179,9 +167,9 @@
 		if ( fileSize > SQL_IMPORT_FILE_SIZE_LIMIT ) {
 			err(
 				`The sql import file size (${ fileSize } bytes) exceeds the limit the limit (${ SQL_IMPORT_FILE_SIZE_LIMIT } bytes).` +
-				'Please split it into multiple files or contact support for assistance.' );
-		}
->>>>>>> 753b8005
+					'Please split it into multiple files or contact support for assistance.'
+			);
+		}
 
 		let fileNameToUpload = fileName;
 
@@ -222,9 +210,7 @@
 				basename: basename,
 				md5: md5,
 			};
-
-<<<<<<< HEAD
-			console.log( { basename, md5, result } );
+			debug( { basename, md5, result } );
 		} catch ( e ) {
 			err( e );
 		}
@@ -236,61 +222,15 @@
 			} );
 
 			debug( { startImportResults } );
-=======
-			debug( { basename, md5, result } );
-			console.log( 'Upload complete. Initiating the import.' );
-
-			try {
-				await api.mutate( {
-					mutation: gql`
-						mutation StartImport($input: AppEnvironmentImportInput) {
-							startImport(input: $input) {
-								app {
-									id
-									name
-								}
-								message
-								success
-							}
-						}
-					`,
-					variables: {
-						input: {
-							id: app.id,
-							environmentId: env.id,
-							basename: basename,
-							md5: md5,
-						},
-					},
-				} );
-			} catch ( gqlErr ) {
-				await trackEventWithEnv( 'import_sql_command_error', {
-					error_type: 'StartImport-failed',
-					gql_err: gqlErr,
-				} );
-				err( `StartImport call failed: ${ gqlErr }` );
-			}
->>>>>>> 753b8005
-
-			await trackEventWithContext( 'import_sql_command_queued' );
-
-<<<<<<< HEAD
-			console.log( '🚧 🚧 🚧 Your sql file import is queued 🚧 🚧 🚧' );
-
-			await importSqlCheckStatus( { app, env } );
 		} catch ( gqlErr ) {
 			await trackEventWithContext( 'import_sql_command_error', {
 				errorType: 'StartImport-failed',
 				gqlErr,
 			} );
 			err( `StartImport call failed: ${ gqlErr }` );
-=======
-			console.log( '\n🚧 🚧 🚧 Your sql file import is queued 🚧 🚧 🚧' );
-			// TOD0: Remove the log below before the PUBLIC release
-			console.log( '--> Check the status of your import via the \`import_progress\` site meta in the VIP internal console!\n' );
-			console.log( '===================================' );
-		} catch ( e ) {
-			err( e );
->>>>>>> 753b8005
-		}
+		}
+
+		console.log( 'Upload complete. Initiating the import.' );
+
+		await importSqlCheckStatus( { app, env } );
 	} );