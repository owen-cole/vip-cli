#!/usr/bin/env node

import chalk from 'chalk';
import debugLib from 'debug';
import { prompt } from 'enquirer';

import command, { containsAppEnvArgument } from '../lib/cli/command';
import config from '../lib/cli/config';
import Token from '../lib/token';
import { trackEvent, aliasUser } from '../lib/tracker';

const debug = debugLib( '@automattic/vip:bin:vip' );

if ( config && config.environment !== 'production' ) {
	debug( `${ chalk.bgYellow( 'WARNING:' ) } RUNNING DEV VERSION OF @automattic/vip` );
	debug(
		'You should `npm link` your locally checked out copy of this repo as part of your development setup.'
	);
}

// Config
const tokenURL = 'https://dashboard.wpvip.com/me/cli/token';
const customDeployToken = process.env.WPVIP_DEPLOY_TOKEN;

const runCmd = async function () {
	const cmd = command();
	cmd
		.command( 'logout', 'Log out the current authenticated VIP-CLI user.' )
		.command(
			'app',
			'Interact with applications that the current authenticated VIP-CLI user has permission to access.'
		)
		.command( 'backup', 'Generate a backup of an environment.' )
		.command( 'cache', 'Manage page cache for an environment.' )
		.command( 'config', 'Manage environment configurations.' )
		.command( 'dev-env', 'Create and manage VIP Local Development Environments.' )
		.command( 'export', 'Export a copy of data associated with an environment.' )
		.command( 'import', 'Import media or SQL database files to an environment.' )
<<<<<<< HEAD
		.command( 'logs', 'Retrieve Runtime Logs from an environment.' )
		.command( 'search-replace', 'Perform search and replace tasks on files' )
=======
		.command( 'logs', 'Get logs from your VIP applications' )
		.command(
			'search-replace',
			'Search for a string in a local SQL file and replace it with a new string.'
		)
>>>>>>> 7bfedc58
		.command( 'slowlogs', 'Retrieve MySQL slow query logs from an environment.' )
		.command( 'db', "Access an environment's database." )
		.command( 'sync', 'Sync the database from production to a non-production environment.' )
		.command( 'whoami', 'Retrieve details about the current authenticated VIP-CLI user.' )
		.command( 'validate', 'Validate your VIP application and environment' )
		.command( 'wp', 'Execute a WP-CLI command against an environment.' );

	cmd.argv( process.argv );
};

/**
 * @param {any[]} argv
 * @param {any[]} params
 * @returns {boolean}
 */
function doesArgvHaveAtLeastOneParam( argv, params ) {
	return argv.some( arg => params.includes( arg ) );
}

const rootCmd = async function () {
	let token = await Token.get();

	const isHelpCommand = doesArgvHaveAtLeastOneParam( process.argv, [ 'help', '-h', '--help' ] );
	const isVersionCommand = doesArgvHaveAtLeastOneParam( process.argv, [ '-v', '--version' ] );
	const isLogoutCommand = doesArgvHaveAtLeastOneParam( process.argv, [ 'logout' ] );
	const isLoginCommand = doesArgvHaveAtLeastOneParam( process.argv, [ 'login' ] );
	const isDevEnvCommandWithoutEnv =
		doesArgvHaveAtLeastOneParam( process.argv, [ 'dev-env' ] ) &&
		! containsAppEnvArgument( process.argv );
	const isCustomDeployCmdWithKey =
		doesArgvHaveAtLeastOneParam( process.argv, [ 'deploy' ] ) && Boolean( customDeployToken );

	debug( 'Argv:', process.argv );

	if (
		! isLoginCommand &&
		( isLogoutCommand ||
			isHelpCommand ||
			isVersionCommand ||
			isDevEnvCommandWithoutEnv ||
			token?.valid() ||
			isCustomDeployCmdWithKey )
	) {
		await runCmd();
	} else {
		console.log();
		console.log( '   _    __ ________         ________    ____' );
		console.log( '  | |  / //  _/ __        / ____/ /   /  _/' );
		console.log( '  | | / / / // /_/ /______/ /   / /    / /  ' );
		console.log( '  | |/ /_/ // ____//_____/ /___/ /____/ /   ' );
		console.log( '  |___//___/_/           ____/_____/___/   ' );
		console.log();
		console.log(
			'  VIP-CLI is your tool for interacting with and managing your VIP applications.'
		);
		console.log();

		console.log(
			'  Authenticate your installation of VIP-CLI with your Personal Access Token. This URL will be opened in your web browser automatically so that you can retrieve your token: ' +
				tokenURL
		);
		console.log();

		await trackEvent( 'login_command_execute' );

		const answer = await prompt( {
			type: 'confirm',
			name: 'continue',
			message: 'Ready to authenticate?',
		} );

		if ( ! answer.continue ) {
			await trackEvent( 'login_command_browser_cancelled' );

			return;
		}

		const { default: open } = await import( 'open' );

		open( tokenURL, { wait: false } );

		await trackEvent( 'login_command_browser_opened' );

		const { token: tokenInput } = await prompt( {
			type: 'password',
			name: 'token',
			message: 'Access Token:',
		} );

		try {
			token = new Token( tokenInput );
		} catch ( err ) {
			console.log( 'The token provided is malformed. Please check the token and try again.' );

			await trackEvent( 'login_command_token_submit_error', { error: err.message } );

			return;
		}

		if ( token.expired() ) {
			console.log( 'The token provided is expired. Please log in again to refresh the token.' );

			await trackEvent( 'login_command_token_submit_error', { error: 'expired' } );

			return;
		}

		if ( ! token.valid() ) {
			console.log( 'The provided token is not valid. Please log in again to refresh the token.' );

			await trackEvent( 'login_command_token_submit_error', { error: 'invalid' } );

			return;
		}

		try {
			await Token.set( token.raw );
		} catch ( err ) {
			await trackEvent( 'login_command_token_submit_error', {
				error: err.message,
			} );

			throw err;
		}

		// De-anonymize user for tracking
		await aliasUser( token.id );

		await trackEvent( 'login_command_token_submit_success' );

		if ( isLoginCommand ) {
			console.log( 'You are now logged in - see `vip -h` for a list of available commands.' );

			process.exit();
		}

		await runCmd();
	}
};

// We may end up having an unhandled rejection here :-(
void rootCmd();<|MERGE_RESOLUTION|>--- conflicted
+++ resolved
@@ -36,16 +36,11 @@
 		.command( 'dev-env', 'Create and manage VIP Local Development Environments.' )
 		.command( 'export', 'Export a copy of data associated with an environment.' )
 		.command( 'import', 'Import media or SQL database files to an environment.' )
-<<<<<<< HEAD
 		.command( 'logs', 'Retrieve Runtime Logs from an environment.' )
-		.command( 'search-replace', 'Perform search and replace tasks on files' )
-=======
-		.command( 'logs', 'Get logs from your VIP applications' )
 		.command(
 			'search-replace',
 			'Search for a string in a local SQL file and replace it with a new string.'
 		)
->>>>>>> 7bfedc58
 		.command( 'slowlogs', 'Retrieve MySQL slow query logs from an environment.' )
 		.command( 'db', "Access an environment's database." )
 		.command( 'sync', 'Sync the database from production to a non-production environment.' )
