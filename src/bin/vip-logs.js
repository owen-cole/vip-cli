#!/usr/bin/env node

import chalk from 'chalk';
import { setTimeout } from 'timers/promises';

import * as logsLib from '../lib/app-logs/app-logs';
import command from '../lib/cli/command';
import * as exit from '../lib/cli/exit';
import { formatData } from '../lib/cli/format';
import { trackEvent } from '../lib/tracker';

const LIMIT_MIN = 1;
const LIMIT_MAX = 5000;
const LIMIT_DEFAULT = 500;
const ALLOWED_TYPES = [ 'app', 'batch' ];
const ALLOWED_FORMATS = [ 'csv', 'json', 'table' ];
const DEFAULT_POLLING_DELAY_IN_SECONDS = 30;
const MIN_POLLING_DELAY_IN_SECONDS = 5;
const MAX_POLLING_DELAY_IN_SECONDS = 300;

/**
 * @param {string[]} arg
 */
export async function getLogs( arg, opt ) {
	validateInputs( opt.type, opt.limit, opt.format );

	const trackingParams = getBaseTrackingParams( opt );

	await trackEvent( 'logs_command_execute', trackingParams );

	let logs;
	try {
		if ( opt.follow ) {
			return await followLogs( opt );
		}

		logs = await logsLib.getRecentLogs( opt.app.id, opt.env.id, opt.type, opt.limit );
	} catch ( error ) {
		await trackEvent( 'logs_command_error', { ...trackingParams, error: error.message } );

		return exit.withError( error.message );
	}

	await trackEvent( 'logs_command_success', {
		...trackingParams,
		total: logs.nodes.length,
	} );

	if ( ! logs.nodes.length ) {
		console.error( 'No logs found' );
		return;
	}

	printLogs( logs.nodes, opt.format );
}

export async function followLogs( opt ) {
	let after = null;
	let isFirstRequest = true;
	// How many times have we polled?
	let requestNumber = 0;

	const trackingParams = getBaseTrackingParams( opt );

	// Set an initial default delay
	let delay = DEFAULT_POLLING_DELAY_IN_SECONDS;

	// eslint-disable-next-line no-constant-condition
	while ( true ) {
		const limit = isFirstRequest ? opt.limit : LIMIT_MAX;

		requestNumber++;
		trackingParams.request_number = requestNumber;
		trackingParams.request_delay = delay;
		trackingParams.limit = limit;

		let logs;
		try {
			// eslint-disable-next-line no-await-in-loop
			logs = await logsLib.getRecentLogs( opt.app.id, opt.env.id, opt.type, limit, after );

			// eslint-disable-next-line no-await-in-loop
			await trackEvent( 'logs_command_follow_success', {
				...trackingParams,
				total: logs?.nodes.length,
			} );
		} catch ( error ) {
			// eslint-disable-next-line no-await-in-loop
			await trackEvent( 'logs_command_follow_error', { ...trackingParams, error: error.message } );

			// If the first request fails we don't want to retry (it's probably not recoverable)
			if ( isFirstRequest ) {
				console.error( `${ chalk.red( 'Error:' ) } Failed to fetch logs.` );
				break;
			}
			// Increase the delay on errors to avoid overloading the server, up to a max of 5 minutes
			delay += DEFAULT_POLLING_DELAY_IN_SECONDS;
			delay = Math.min( delay, MAX_POLLING_DELAY_IN_SECONDS );
			console.error(
				`${ chalk.red( 'Error:' ) } Failed to fetch logs. Trying again in ${ delay } seconds.`
			);
		}

		if ( logs ) {
			if ( logs?.nodes.length ) {
				printLogs( logs.nodes, opt.format );
			}

			after = logs?.nextCursor;
			isFirstRequest = false;

			// Keep a sane lower limit of MIN_POLLING_DELAY_IN_SECONDS just in case something goes wrong in the server-side
			delay = Math.max(
				logs?.pollingDelaySeconds || DEFAULT_POLLING_DELAY_IN_SECONDS,
				MIN_POLLING_DELAY_IN_SECONDS
			);
		}

		// eslint-disable-next-line no-await-in-loop
		await setTimeout( delay * 1000 );
	}
}

function getBaseTrackingParams( opt ) {
	return {
		command: 'vip logs',
		org_id: opt.app.organization.id,
		app_id: opt.app.id,
		env_id: opt.env.id,
		type: opt.type,
		limit: opt.limit,
		follow: opt.follow || false,
		format: opt.format,
	};
}

function printLogs( logs, format ) {
	// Strip out __typename
	logs = logs.map( log => {
		const { timestamp, message } = log;

		return { timestamp, message };
	} );

	let output = '';
	if ( format && 'table' === format ) {
		const rows = [];
		for ( const { timestamp, message } of logs ) {
			rows.push( `${ timestamp } ${ message }` );
			output = rows.join( '\n' );
		}
	} else {
		output = formatData( logs, format );
	}

	console.log( output );
}

/**
 * @param {string} type
 * @param {number} limit
 * @param {string} format
 */
export function validateInputs( type, limit, format ) {
	if ( limit === undefined ) {
		limit = LIMIT_DEFAULT;
	}

	if ( ! ALLOWED_TYPES.includes( type ) ) {
		exit.withError(
			`Invalid type: ${ type }. The supported types are: ${ ALLOWED_TYPES.join( ', ' ) }.`
		);
	}

	if ( ! ALLOWED_FORMATS.includes( format ) ) {
		exit.withError(
			`Invalid format: ${ format }. The supported formats are: ${ ALLOWED_FORMATS.join( ', ' ) }.`
		);
	}

	if ( ! Number.isInteger( limit ) || limit < LIMIT_MIN || limit > logsLib.LIMIT_MAX ) {
		exit.withError(
			`Invalid limit: ${ limit }. Set the limit to an integer between ${ LIMIT_MIN } and ${ logsLib.LIMIT_MAX }.`
		);
	}
}

export const appQuery = `
	id
	name
	environments {
		id
		appId
		name
		type
	}
	organization {
		id
		name
	}
`;

command( {
	appContext: true,
	appQuery,
	envContext: true,
	module: 'logs',
} )
<<<<<<< HEAD
	.option(
		'type',
		'Specify the type of Runtime Logs to retrieve. Accepts "batch" (only valid for WordPress environments) or "app" (default).',
		'app'
	)
	.option(
		'limit',
		'Set a maximum number of entries to retrieve. Accepts an integer value between 1 and 5000.',
		500
	)
	.option( 'follow', 'Output new entries as they are generated.' )
	.option( 'format', 'Output entries in CSV or JSON format.', 'table' )
=======
	.option( 'type', 'The type of logs to be returned: "app" or "batch"', 'app' )
	// The default limit is set manually in the validateInputs function to address validation issues, avoiding incorrect replacement of the default value.
	.option( 'limit', `The maximum number of log lines (defaults to ${ LIMIT_DEFAULT })` )
	.option( 'follow', 'Keep fetching new logs as they are generated' )
	.option( 'format', 'Output the log lines in CSV or JSON format', 'table' )
>>>>>>> e7127db2
	.examples( [
		{
			usage: 'vip @example-app.production logs',
			description:
				'Retrieve up to 500 of the most recent entries of application Runtime Logs from web containers.',
		},
		{
			usage: 'vip @example-app.production logs --type=batch',
			description:
				'Retrieve up to 500 of the most recent entries generated by cron tasks or WP-CLI commands from batch containers.',
		},
		{
			usage: 'vip @example-app.production logs --limit=100',
			description: 'Retrieve up to 100 of the most recent entries of application logs.',
		},
		{
			usage: 'vip @example-app.production logs --type=batch --limit=800 --format=csv',
			description:
				'Retrieve up to 800 of the most recent entries of batch logs and output them in CSV format.',
		},
	] )
	.argv( process.argv, getLogs );<|MERGE_RESOLUTION|>--- conflicted
+++ resolved
@@ -206,26 +206,19 @@
 	envContext: true,
 	module: 'logs',
 } )
-<<<<<<< HEAD
 	.option(
 		'type',
 		'Specify the type of Runtime Logs to retrieve. Accepts "batch" (only valid for WordPress environments) or "app" (default).',
 		'app'
 	)
+  // The default limit is set manually in the `validateInputs()` function to address validation issues, avoiding incorrect replacement of the default value.
 	.option(
 		'limit',
-		'Set a maximum number of entries to retrieve. Accepts an integer value between 1 and 5000.',
+		`Set a maximum number of entries to retrieve. Accepts an integer value between 1 and 5000 (defaults to ${ LIMIT_DEFAULT }).`,
 		500
 	)
 	.option( 'follow', 'Output new entries as they are generated.' )
 	.option( 'format', 'Output entries in CSV or JSON format.', 'table' )
-=======
-	.option( 'type', 'The type of logs to be returned: "app" or "batch"', 'app' )
-	// The default limit is set manually in the validateInputs function to address validation issues, avoiding incorrect replacement of the default value.
-	.option( 'limit', `The maximum number of log lines (defaults to ${ LIMIT_DEFAULT })` )
-	.option( 'follow', 'Keep fetching new logs as they are generated' )
-	.option( 'format', 'Output the log lines in CSV or JSON format', 'table' )
->>>>>>> e7127db2
 	.examples( [
 		{
 			usage: 'vip @example-app.production logs',
