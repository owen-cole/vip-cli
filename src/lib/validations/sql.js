/**
 * @flow
 * @format
 */

/**
 * External dependencies
 */
import chalk from 'chalk';
import { stdout as log } from 'single-line-log';

/**
 * Internal dependencies
 */
import { trackEvent } from 'lib/tracker';
import { getReadInterface } from 'lib/validations/line-by-line';
import type { PostLineExecutionProcessingParams } from 'lib/validations/line-by-line';
<<<<<<< HEAD
import { progress, setStatusForCurrentAction } from 'lib/cli/progress';

// For progress logs
let currentStatus;
const currentAction = 'validate';
=======
>>>>>>> c113e672

let problemsFound = 0;
let lineNum = 1;

const errorCheckFormatter = check => {
	if ( check.results.length > 0 ) {
		problemsFound += 1;
		console.error( chalk.red( 'Error:' ), `${ check.message } on line(s) ${ check.results.join( ', ' ) }.` );
		console.error( chalk.yellow( 'Recommendation:' ), `${ check.recommendation }` );
	} else {
		console.log( `✅ ${ check.message } was found ${ check.results.length } times.` );
	}
};

const requiredCheckFormatter = ( check, type ) => {
	if ( check.results.length > 0 ) {
		console.log( `✅ ${ check.message } was found ${ check.results.length } times.` );
		if ( type === 'createTable' ) {
			checkTablePrefixes( check.results );
		}
	} else {
		problemsFound += 1;
		console.error( chalk.red( 'Error:' ), `${ check.message } was not found.` );
		console.error( chalk.yellow( 'Recommendation:' ), `${ check.recommendation }` );
	}
};

const infoCheckFormatter = check => {
	check.results.forEach( item => {
		console.log( item );
	} );
};

function checkTablePrefixes( tables ) {
	const wpTables = [], notWPTables = [], wpMultisiteTables = [];
	tables.forEach( tableName => {
		if ( tableName.match( /^wp_(\d+_)/ ) ) {
			wpMultisiteTables.push( tableName );
		} else if ( tableName.match( /^wp_/ ) ) {
			wpTables.push( tableName );
		} else if ( ! tableName.match( /^wp_/ ) ) {
			notWPTables.push( tableName );
		}
	} );
	if ( wpTables.length > 0 ) {
		console.log( ` - wp_ prefix tables found: ${ wpTables.length } ` );
	}
	if ( notWPTables.length > 0 ) {
		problemsFound += 1;
		console.error( chalk.red( 'Error:' ), `tables without wp_ prefix found: ${ notWPTables.join( ',' ) } ` );
	}
	if ( wpMultisiteTables.length > 0 ) {
		console.log( ` - wp_n_ prefix tables found: ${ wpMultisiteTables.length } ` );
	}
}

export type CheckType = {
    excerpt: string,
    matchHandler: Function,
    matcher: RegExp | string,
    message: string,
    outputFormatter: Function,
    recommendation: string,
    results: Array<string | empty>,
};

export type Checks = {
    useDB: CheckType,
	createDB: CheckType,
	trigger: CheckType,
	dropDB: CheckType,
	alterUser: CheckType,
	dropTable: CheckType,
	createTable: CheckType,
	siteHomeUrl: CheckType,
};

const checks: Checks = {
	useDB: {
		matcher: /^use\s/i,
		matchHandler: lineNumber => lineNumber,
		outputFormatter: errorCheckFormatter,
		results: [],
		message: 'USE statement',
		excerpt: '\'USE\' statement should not be present (case-insensitive, at beginning of line)',
		recommendation: 'Remove these lines',
	},
	createDB: {
		matcher: /^CREATE DATABASE/i,
		matchHandler: lineNumber => lineNumber,
		outputFormatter: errorCheckFormatter,
		results: [],
		message: 'CREATE DATABASE statement',
		excerpt: '\'CREATE DATABASE\' statement should not  be present (case-insensitive)',
		recommendation: 'Remove these lines',
	},
	trigger: {
		matcher: /TRIGGER/,
		matchHandler: lineNumber => lineNumber,
		outputFormatter: errorCheckFormatter,
		results: [],
		message: 'TRIGGER statement',
		excerpt: '\'TRIGGER\' statement should not be present (case-sensitive)',
		recommendation: 'Remove these lines',
	},
	dropDB: {
		matcher: /^DROP DATABASE/i,
		matchHandler: lineNumber => lineNumber,
		outputFormatter: errorCheckFormatter,
		results: [],
		message: 'DROP DATABASE statement',
		excerpt: '\'DROP DATABASE\' should not be present (case-insensitive)',
		recommendation: 'Remove these lines',
	},
	alterUser: {
		matcher: /^(ALTER USER|SET PASSWORD)/i,
		matchHandler: lineNumber => lineNumber,
		outputFormatter: errorCheckFormatter,
		results: [],
		message: 'ALTER USER statement',
		excerpt: '\'ALTER USER\' should not be present (case-insensitive)',
		recommendation: 'Remove these lines',
	},
	dropTable: {
		matcher: /^DROP TABLE IF EXISTS `?([a-z0-9_]*)/i,
		matchHandler: ( lineNumber, results ) => results [ 1 ],
		outputFormatter: requiredCheckFormatter,
		results: [],
		message: 'DROP TABLE',
		excerpt: '\'DROP TABLE IF EXISTS\' should be present (case-insensitive)',
		recommendation: 'Check import settings to include DROP TABLE statements',
	},
	createTable: {
		matcher: /^CREATE TABLE `?([a-z0-9_]*)/i,
		matchHandler: ( lineNumber, results ) => results [ 1 ],
		outputFormatter: requiredCheckFormatter,
		results: [],
		message: 'CREATE TABLE',
		excerpt: '\'CREATE TABLE\' should be present (case-insensitive)',
		recommendation: 'Check import settings to include CREATE TABLE statements',
	},
	siteHomeUrl: {
		matcher: '\'(siteurl|home)\',\\s?\'(.*?)\'',
		matchHandler: ( lineNumber, results ) => results [ 0 ],
		outputFormatter: infoCheckFormatter,
		results: [],
		message: 'Siteurl/home matches',
		excerpt: 'Siteurl/home options',
		recommendation: '',
	},
	engineInnoDB: {
		matcher: /ENGINE=(?!(InnoDB))/i,
		matchHandler: lineNumber => lineNumber,
		outputFormatter: errorCheckFormatter,
		results: [],
		message: 'ENGINE != InnoDB',
		excerpt: '\'ENGINE=InnoDB\' should be present (case-insensitive) for all tables',
		recommendation: 'Ensure your application works with InnoDB and update your SQL dump to include only \'ENGINE=InnoDB\' engine definitions in \'CREATE TABLE\' statements',
	},
};

<<<<<<< HEAD
export const postValidation = async ( filename: string, isImport: boolean ) => {
	currentStatus = setStatusForCurrentAction( 'running', currentAction );
	progress( currentStatus );

=======
export const postValidation = async ( filename: string, isImport: boolean = false ) => {
>>>>>>> c113e672
	await trackEvent( 'import_validate_sql_command_execute', { is_import: isImport } );
	console.log( `${ chalk.underline( 'Starting SQL Validation...' ) }` );

	log( `Finished processing ${ lineNum } lines.` );
	console.log( '\n' );
	const errorSummary = {};
	const checkEntires: any = Object.entries( checks );
	for ( const [ type, check ]: [string, CheckType] of checkEntires ) {
		check.outputFormatter( check, type );
		console.log( '' );

		errorSummary[ type ] = check.results.length;
	}
	// eslint-disable-next-line camelcase
	errorSummary.problems_found = problemsFound;

	if ( problemsFound > 0 ) {
		console.error( `** Total of ${ chalk.red( problemsFound ) } errors found ** ` );

		if ( isImport ) {
			console.log( `${ chalk.red( 'Please adjust these error(s) before proceeding with the import.' ) }` );
			console.log();
		}
<<<<<<< HEAD

		currentStatus = setStatusForCurrentAction( 'failed', currentAction );
		progress( currentStatus );

=======
>>>>>>> c113e672
		await trackEvent( 'import_validate_sql_command_failure', { is_import: isImport, error: errorSummary } );
		return process.exit( 1 );
	}

<<<<<<< HEAD
	currentStatus = setStatusForCurrentAction( 'success', currentAction );
	progress( currentStatus );
=======
	console.log( '** Your database file looks good 🎉 **\n' );
>>>>>>> c113e672

	await trackEvent( 'import_validate_sql_command_success', { is_import: isImport } );

	if ( isImport ) {
		// Add a confirmation step before running the import
		const yes = await confirm(
			[], 'Are you sure you want to continue with the import?'
		);

		// Bail if user does not wish to proceed
		if ( ! yes ) {
			console.log( `${ chalk.red( 'Exiting' ) }` );

			await trackEvent( 'import_continue_cancelled', { is_import: isImport, import_file: filename } );

			process.exit();
		}

		console.log( `\n${ chalk.underline( 'Starting the import process...' ) }` );
		return;
	}

	console.log( '\n🎉 You can now submit for import, see here for more details: ' +
		'https://docs.wpvip.com/how-tos/prepare-for-site-launch/migrate-content-databases/' );
};

const perLineValidations = ( line: string, runAsImport: boolean ) => {
<<<<<<< HEAD
	currentStatus = setStatusForCurrentAction( 'running', currentAction );
	progress( currentStatus );

=======
>>>>>>> c113e672
	if ( lineNum % 500 === 0 ) {
		runAsImport ? '' : log( `Reading line ${ lineNum } ` );
	}

	const checkValues: any = Object.values( checks );
	checkValues.forEach( ( check: CheckType ) => {
		const results = line.match( check.matcher );
		if ( results ) {
			check.results.push( check.matchHandler( lineNum, results ) );
		}
	} );
	lineNum += 1;
};

const execute = ( line: string, isImport: boolean = true ) => {
	perLineValidations( line, isImport );
};

export const staticSqlValidations = {
	execute,
	postLineExecutionProcessing: postValidation,
};

// For standalone SQL validations
export const validate = async ( filename: string, isImport: boolean = false ) => {
	const readInterface = await getReadInterface( filename );
	readInterface.on( 'line', line => {
		execute( line, isImport );
	} );

	// Block until the processing completes
	await new Promise( resolve => readInterface.on( 'close', resolve ) );
	readInterface.close();

	await staticSqlValidations.postLineExecutionProcessing( { filename, isImport } );
};<|MERGE_RESOLUTION|>--- conflicted
+++ resolved
@@ -15,14 +15,11 @@
 import { trackEvent } from 'lib/tracker';
 import { getReadInterface } from 'lib/validations/line-by-line';
 import type { PostLineExecutionProcessingParams } from 'lib/validations/line-by-line';
-<<<<<<< HEAD
 import { progress, setStatusForCurrentAction } from 'lib/cli/progress';
 
 // For progress logs
 let currentStatus;
 const currentAction = 'validate';
-=======
->>>>>>> c113e672
 
 let problemsFound = 0;
 let lineNum = 1;
@@ -184,14 +181,10 @@
 	},
 };
 
-<<<<<<< HEAD
 export const postValidation = async ( filename: string, isImport: boolean ) => {
 	currentStatus = setStatusForCurrentAction( 'running', currentAction );
 	progress( currentStatus );
 
-=======
-export const postValidation = async ( filename: string, isImport: boolean = false ) => {
->>>>>>> c113e672
 	await trackEvent( 'import_validate_sql_command_execute', { is_import: isImport } );
 	console.log( `${ chalk.underline( 'Starting SQL Validation...' ) }` );
 
@@ -215,23 +208,16 @@
 			console.log( `${ chalk.red( 'Please adjust these error(s) before proceeding with the import.' ) }` );
 			console.log();
 		}
-<<<<<<< HEAD
 
 		currentStatus = setStatusForCurrentAction( 'failed', currentAction );
 		progress( currentStatus );
 
-=======
->>>>>>> c113e672
 		await trackEvent( 'import_validate_sql_command_failure', { is_import: isImport, error: errorSummary } );
 		return process.exit( 1 );
 	}
 
-<<<<<<< HEAD
 	currentStatus = setStatusForCurrentAction( 'success', currentAction );
 	progress( currentStatus );
-=======
-	console.log( '** Your database file looks good 🎉 **\n' );
->>>>>>> c113e672
 
 	await trackEvent( 'import_validate_sql_command_success', { is_import: isImport } );
 
@@ -259,12 +245,9 @@
 };
 
 const perLineValidations = ( line: string, runAsImport: boolean ) => {
-<<<<<<< HEAD
 	currentStatus = setStatusForCurrentAction( 'running', currentAction );
 	progress( currentStatus );
 
-=======
->>>>>>> c113e672
 	if ( lineNum % 500 === 0 ) {
 		runAsImport ? '' : log( `Reading line ${ lineNum } ` );
 	}
