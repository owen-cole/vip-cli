--- conflicted
+++ resolved
@@ -5,18 +5,9 @@
 import { access, readFile } from 'node:fs/promises';
 import path from 'node:path';
 
-<<<<<<< HEAD
-/**
- * Internal dependencies
- */
-import { CONFIGURATION_FOLDER } from './dev-environment-cli';
 import * as exit from '../cli/exit';
 import type { ConfigurationFileMeta, ConfigurationFileOptions, InstanceOptions } from './types';
-=======
-import * as exit from '../cli/exit';
-
-import type { ConfigurationFileOptions, InstanceOptions } from './types';
->>>>>>> df8032fa
+import { CONFIGURATION_FOLDER } from './dev-environment-cli';
 
 const debug = debugLib( '@automattic/vip:bin:dev-environment' );
 
