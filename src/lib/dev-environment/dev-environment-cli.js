/**
 * @flow
 * @format
 */

/**
 * External dependencies
 */
import chalk from 'chalk';
import formatters from 'lando/lib/formatters';
import { prompt, Confirm, Select } from 'enquirer';
import debugLib from 'debug';
import fs from 'fs';
import path from 'path';
import os from 'os';
import dns from 'dns';

/**
 * Internal dependencies
 */
import { ProgressTracker } from '../../lib/cli/progress';
import { trackEvent } from '../tracker';
import {
	DEV_ENVIRONMENT_FULL_COMMAND,
	DEV_ENVIRONMENT_DEFAULTS,
	DEV_ENVIRONMENT_PROMPT_INTRO,
	DEV_ENVIRONMENT_COMPONENTS,
	DEV_ENVIRONMENT_NOT_FOUND,
	DEV_ENVIRONMENT_PHP_VERSIONS,
} from '../constants/dev-environment';
import { getAllEnvironmentNames, getVersionList, readEnvironmentData } from './dev-environment-core';
import type {
	AppInfo,
	ComponentConfig,
	InstanceOptions,
	EnvironmentNameOptions,
	InstanceData,
	WordPressConfig,
	ConfigurationFileOptions,
} from './types';
import { validateDockerInstalled, validateDockerAccess } from './dev-environment-lando';
import UserError from '../user-error';
<<<<<<< HEAD
import typeof Command from 'lib/cli/command';
import {
	CONFIGURATION_FILE_NAME,
	getConfigurationFileOptions,
} from './dev-environment-configuration-file';
=======
import typeof Command from '../../lib/cli/command';
>>>>>>> 851d0542

const debug = debugLib( '@automattic/vip:bin:dev-environment' );

export const DEFAULT_SLUG = 'vip-local';

let isStdinTTY: boolean = Boolean( process.stdin.isTTY );

/**
 * Used internally for tests
 *
 * @param {boolean} val Value to set
 */
export function setIsTTY( val: boolean ): void {
	isStdinTTY = val;
}

const componentDisplayNames = {
	wordpress: 'WordPress',
	muPlugins: 'vip-go-mu-plugins',
	appCode: 'application code',
};

const componentDemoNames = {
	muPlugins: 'vip-go-mu-plugins',
	appCode: 'vip-go-skeleton',
};

// Forward declaration to avoid no-use-before-define
declare function promptForComponent( component: 'wordpress', allowLocal: false, defaultObject: ComponentConfig | null ): Promise<WordPressConfig>;
// eslint-disable-next-line no-redeclare
declare function promptForComponent( component: string, allowLocal: boolean, defaultObject: WordPressConfig | null ): Promise<ComponentConfig>;

export async function handleCLIException( exception: Error, trackKey?: string, trackBaseInfo?: any = {} ) {
	const errorPrefix = chalk.red( 'Error:' );
	if ( DEV_ENVIRONMENT_NOT_FOUND === exception.message ) {
		const createCommand = chalk.bold( DEV_ENVIRONMENT_FULL_COMMAND + ' create' );

		const message = `Environment doesn't exist.\n\n\nTo create a new environment run:\n\n${ createCommand }\n`;
		console.error( errorPrefix, message );
	} else if ( exception instanceof UserError ) {
		// User errors are handled in global error handler
		throw exception;
	} else {
		let message = exception.message;
		// if the message has already ERROR prefix we should drop it as we are adding our own cool red Error-prefix
		message = message.replace( 'ERROR: ', '' );

		console.error( errorPrefix, message );

		if ( trackKey ) {
			try {
				const errorTrackingInfo = { ...trackBaseInfo, failure: message, stack: exception.stack };
				await trackEvent( trackKey, errorTrackingInfo );
			} catch ( trackException ) {
				console.warn( errorPrefix, `Failed to record track event ${ trackKey }`, trackException.message );
			}
		}

		if ( ! process.env.DEBUG ) {
			console.error( `\nPlease re-run the command with "--debug ${ chalk.bold( '@automattic/vip:bin:dev-environment' ) }" appended to it and provide the stack trace on the support ticket.` );
			console.error( chalk.bold( '\nExample:\n' ) );
			console.error( 'vip dev-env <command> <arguments> --debug @automattic/vip:bin:dev-environment \n' );
		}

		debug( exception );
	}
}

const verifyDNSResolution = async ( slug: string ): Promise<void> => {
	const expectedIP = '127.0.0.1';
	const testDomain = `${ slug }.vipdev.lndo.site`;
	const advice = `Please add following line to hosts file on your system:\n${ expectedIP } ${ testDomain }`;

	debug( `Verifying DNS resolution for ${ testDomain }` );
	let address;
	try {
		address = await dns.promises.lookup( testDomain, 4 );
		debug( `Got DNS response ${ address.address }` );
	} catch ( error ) {
		throw new UserError( `DNS resolution for ${ testDomain } failed. ${ advice }` );
	}

	if ( address.address !== expectedIP ) {
		throw new UserError( `DNS resolution for ${ testDomain } returned unexpected IP ${ address.address }. Expected value is ${ expectedIP }. ${ advice }` );
	}
};

const VALIDATION_STEPS = [
	{ id: 'docker', name: 'Check for docker installation' },
	{ id: 'compose', name: 'Check for docker-compose installation' },
	{ id: 'access', name: 'Check access to docker for current user' },
	{ id: 'dns', name: 'Check DNS resolution' },
];

export const validateDependencies = async ( lando: Lando, slug: string, quiet?: boolean ) => {
	const now = new Date();
	const steps = slug ? VALIDATION_STEPS : VALIDATION_STEPS.filter( step => step.id !== 'dns' );
	const progressTracker = new ProgressTracker( steps );
	if ( ! quiet ) {
		console.log( 'Running validation steps...' );
		progressTracker.startPrinting();
		progressTracker.stepRunning( 'docker' );
	}

	try {
		await validateDockerInstalled( lando );
	} catch ( exception ) {
		throw new UserError( exception.message );
	}

	if ( ! quiet ) {
		progressTracker.stepSuccess( 'docker' );
		progressTracker.stepSuccess( 'compose' );
		progressTracker.print();
	}

	try {
		await validateDockerAccess( lando );
	} catch ( exception ) {
		throw new UserError( exception.message );
	}

	if ( ! quiet ) {
		progressTracker.stepSuccess( 'access' );
		progressTracker.print();
	}

	if ( slug ) {
		await verifyDNSResolution( slug );
		if ( ! quiet ) {
			progressTracker.stepSuccess( 'dns' );
			progressTracker.print();
		}
	}

	if ( ! quiet ) {
		progressTracker.stopPrinting();
	}

	const duration = new Date().getTime() - now.getTime();
	debug( 'Validation checks completed in %d ms', duration );
};

export async function getEnvironmentName( options: EnvironmentNameOptions ): Promise<string> {
	if ( options.slug ) {
		return options.slug;
	}

	if ( options.app ) {
		const envSuffix = options.env ? `-${ options.env }` : '';

		const appName = options.app + envSuffix;
		if ( options.allowAppEnv ) {
			return appName;
		}

		const message = `This command does not support @app.env notation. Use '--slug=${ appName }' to target the local environment.`;
		throw new UserError( message );
	}

	const configurationFileOptions = await getConfigurationFileOptions();

	if ( configurationFileOptions.slug ) {
		const slug = configurationFileOptions.slug;
		console.log( `Using environment ${ chalk.blue.bold( slug ) } from ${ chalk.gray( CONFIGURATION_FILE_NAME ) }\n` );

		return slug;
	}

	const envs = getAllEnvironmentNames();
	if ( envs.length === 1 ) {
		return envs[ 0 ];
	}
	if ( envs.length > 1 && typeof options.slug !== 'string' ) {
		const msg = `More than one environment found: ${ chalk.blue.bold( envs.join( ', ' ) ) }. Please re-run command with the --slug parameter for the targeted environment.`;
		throw new UserError( msg );
	}

	return DEFAULT_SLUG; // Fall back to the default slug if we don't have any, e.g. during the env creation purpose
}

export function getEnvironmentStartCommand( slug: string, configurationFileOptions: ConfigurationFileOptions ): string {
	const isUsingConfigurationFileSlug = Object.keys( configurationFileOptions ).length > 0 && configurationFileOptions.slug === slug;

	if ( ! slug || isUsingConfigurationFileSlug ) {
		return `${ DEV_ENVIRONMENT_FULL_COMMAND } start`;
	}

	return `${ DEV_ENVIRONMENT_FULL_COMMAND } start --slug ${ slug }`;
}

export function printTable( data: Object ) {
	const formattedData = formatters.formatData( data, { format: 'table' }, { border: false } );

	console.log( formattedData );
}

export function processComponentOptionInput( passedParam: string, allowLocal: boolean ): ComponentConfig {
	// cast to string
	const param = passedParam + '';
	// This is a bit of a naive check
	if ( allowLocal && /[\\/]/.test( param ) ) {
		return {
			mode: 'local',
			dir: param,
		};
	}

	return {
		mode: 'image',
		tag: param,
	};
}

export function getOptionsFromAppInfo( appInfo: AppInfo ): InstanceOptions {
	return {
		title: appInfo.environment?.name || appInfo.name || '',
		multisite: !! appInfo?.environment?.isMultisite,
		mediaRedirectDomain: appInfo.environment?.primaryDomain,
		php: appInfo.environment?.php || '',
		wordpress: appInfo.environment?.wordpress || '',
	};
}

/**
 * Prompt for arguments
 *
 * @param {InstanceOptions} preselectedOptions - options to be used without prompt
 * @param {InstanceOptions} defaultOptions     - options to be used as default values for prompt
 * @param {boolean}         suppressPrompts    - supress prompts and use default values where needed
 * @return {any} instance data
 */
// eslint-disable-next-line complexity
export async function promptForArguments( preselectedOptions: InstanceOptions, defaultOptions: InstanceOptions, suppressPrompts: boolean = false ): Promise<InstanceData> {
	debug( 'Provided preselected', preselectedOptions, 'and default', defaultOptions );

	if ( suppressPrompts ) {
		preselectedOptions = { ...( defaultOptions: Object ), ...( preselectedOptions: Object ) };
	} else {
		console.log( DEV_ENVIRONMENT_PROMPT_INTRO );
	}

	let multisiteText = 'Multisite';
	let multisiteDefault = DEV_ENVIRONMENT_DEFAULTS.multisite;

	if ( defaultOptions.title ) {
		multisiteText += ` (${ defaultOptions.title } ${ defaultOptions.multisite ? 'IS' : 'is NOT' } multisite)`;
		multisiteDefault = defaultOptions.multisite;
	}

	const instanceData: InstanceData = {
		wpTitle: preselectedOptions.title || await promptForText( 'WordPress site title', defaultOptions.title || DEV_ENVIRONMENT_DEFAULTS.title ),
		multisite: preselectedOptions.multisite !== undefined ? preselectedOptions.multisite : await promptForBoolean( multisiteText, !! multisiteDefault ),
		elasticsearch: false,
		php: preselectedOptions.php ? resolvePhpVersion( preselectedOptions.php ) : await promptForPhpVersion( resolvePhpVersion( defaultOptions.php || DEV_ENVIRONMENT_DEFAULTS.phpVersion ) ),
		mariadb: preselectedOptions.mariadb || defaultOptions.mariadb || DEV_ENVIRONMENT_DEFAULTS.mariadbVersion,
		mediaRedirectDomain: preselectedOptions.mediaRedirectDomain || '',
		wordpress: {
			mode: 'image',
			tag: '',
		},
		muPlugins: {
			mode: 'image',
		},
		appCode: {
			mode: 'image',
		},
		phpmyadmin: false,
		xdebug: false,
		xdebugConfig: preselectedOptions.xdebugConfig,
		siteSlug: '',
		mailhog: false,
	};

	const promptLabels = {
		xdebug: 'XDebug',
		phpmyadmin: 'phpMyAdmin',
		mailhog: 'MailHog',
	};

	if ( ! instanceData.mediaRedirectDomain && defaultOptions.mediaRedirectDomain ) {
		const mediaRedirectPromptText = `Would you like to redirect to ${ defaultOptions.mediaRedirectDomain } for missing media files?`;
		const setMediaRedirectDomain = await promptForBoolean( mediaRedirectPromptText, true );
		if ( setMediaRedirectDomain ) {
			instanceData.mediaRedirectDomain = defaultOptions.mediaRedirectDomain ?? '';
		}
	}

	for ( const component of DEV_ENVIRONMENT_COMPONENTS ) {
		const option = ( preselectedOptions[ component ] ?? '' ).toString();
		const defaultValue = ( defaultOptions[ component ] ?? '' ).toString();

<<<<<<< HEAD
		const result = await processComponent( component, option, defaultValue, suppressPrompts );
=======
		// eslint-disable-next-line no-await-in-loop
		const result = await processComponent( component, option, defaultValue );
>>>>>>> 851d0542
		if ( null === result ) {
			throw new Error( 'processComponent() returned null' );
		}

		instanceData[ component ] = result;
	}

	debug( `Processing elasticsearch with preselected "${ preselectedOptions.elasticsearch }"` );
	if ( 'elasticsearch' in preselectedOptions ) {
		instanceData.elasticsearch = !! preselectedOptions.elasticsearch;
	} else {
		instanceData.elasticsearch = await promptForBoolean( 'Enable Elasticsearch (needed by Enterprise Search)?', !! defaultOptions.elasticsearch );
	}

	for ( const service of [ 'phpmyadmin', 'xdebug', 'mailhog' ] ) {
		if ( service in instanceData ) {
			if ( service in preselectedOptions ) {
				instanceData[ service ] = preselectedOptions[ service ];
			} else {
				// eslint-disable-next-line no-await-in-loop
				instanceData[ service ] = await promptForBoolean( `Enable ${ promptLabels[ service ] || service }`, ( ( defaultOptions[ service ]: any ): boolean ) );
			}
		}
	}

	debug( 'Instance data after prompts', instanceData );
	return instanceData;
}

async function processComponent( component: string, preselectedValue: string, defaultValue: string, suppressPrompts: boolean = false ) {
	debug( `processing a component '${ component }', with preselected/default - ${ preselectedValue }/${ defaultValue }` );
	let result = null;

	const allowLocal = component !== 'wordpress';
	const defaultObject = defaultValue ? processComponentOptionInput( defaultValue, allowLocal ) : null;
	if ( preselectedValue ) {
		result = processComponentOptionInput( preselectedValue, allowLocal );

		if ( suppressPrompts === false ) {
			console.log( `${ chalk.green( '✓' ) } Path to your local ${ componentDisplayNames[ component ] }: ${ preselectedValue }` );
		}
	} else {
		result = await promptForComponent( component, allowLocal, defaultObject );
	}

	debug( result );

	while ( 'local' === result?.mode ) {
		const resolvedPath = resolvePath( result.dir || '' );
		result.dir = resolvedPath;

		const { result: isPathValid, message } = validateLocalPath( component, resolvedPath );

		if ( isPathValid ) {
			break;
		} else if ( isStdinTTY ) {
			console.log( chalk.yellow( 'Warning:' ), message );
			// eslint-disable-next-line no-await-in-loop
			result = await promptForComponent( component, allowLocal, defaultObject );
		} else {
			throw new Error( message );
		}
	}

	return result;
}

function validateLocalPath( component: string, providedPath: string ) {
	if ( ! isNonEmptyDirectory( providedPath ) ) {
		const message = `Provided path "${ providedPath }" does not point to a valid or existing directory.`;
		return {
			result: false,
			message,
		};
	}

	if ( component === 'appCode' ) {
		const files = [ 'languages', 'plugins', 'themes', 'private', 'images', 'client-mu-plugins', 'vip-config' ];

		const missingFiles = [];
		for ( const file of files ) {
			const filePath = path.resolve( providedPath, file );
			if ( ! fs.existsSync( filePath ) ) {
				missingFiles.push( file );
			}
		}
		if ( missingFiles.length > 0 ) {
			// eslint-disable-next-line max-len
			const message = `Provided path "${ providedPath }" is missing following files/folders: ${ missingFiles.join( ', ' ) }. Learn more: https://docs.wpvip.com/technical-references/vip-codebase/#1-wordpress`;
			return {
				result: false,
				message,
			};
		}
	}

	return {
		result: true,
		message: '',
	};
}

function isNonEmptyDirectory( directoryPath: string ) {
	const isDirectory = directoryPath && fs.existsSync( directoryPath ) && fs.lstatSync( directoryPath ).isDirectory();
	const isEmpty = isDirectory ? fs.readdirSync( directoryPath ).length === 0 : true;

	return ! isEmpty && isDirectory;
}

export function resolvePath( input: string ): string {
	// Resolve does not do ~ reliably
	const resolvedPath = input.replace( /^~/, os.homedir() );
	// And resolve to handle relative paths
	return path.resolve( resolvedPath );
}

export async function promptForText( message: string, initial: string ): Promise<string> {
	let result = { input: initial };
	if ( isStdinTTY ) {
		const nonEmptyValidator = ( value: ?string ) => {
			if ( ( value || '' ).trim() ) {
				return true;
			}
			return 'value needs to be provided';
		};

		result = await prompt( {
			type: 'input',
			name: 'input',
			message,
			initial,
			validate: nonEmptyValidator,
		} );
	}

	return ( result?.input || '' ).trim();
}

export function promptForBoolean( message: string, initial: boolean ): Promise<boolean> {
	if ( isStdinTTY ) {
		const confirm = new Confirm( {
			message,
			initial,
		} );

		return confirm.run();
	}

	return Promise.resolve( initial );
}

function resolvePhpVersion( version: string ): string {
	debug( `Resolving PHP version '${ version }'` );

	if ( typeof version === 'string' && version.startsWith( 'image:' ) ) {
		return version;
	}

	const versions = Object.keys( DEV_ENVIRONMENT_PHP_VERSIONS );
	const images = ( ( Object.values( DEV_ENVIRONMENT_PHP_VERSIONS ): any[] ): string[] );

	// eslint-disable-next-line eqeqeq -- use loose comparison because commander resolves '8.0' to '8'
	const index = versions.findIndex( value => value == version );
	if ( index === -1 ) {
		const image = images.find( value => value === version );
		return image ?? images[ 0 ];
	}

	return images[ index ];
}

export async function promptForPhpVersion( initialValue: string ): Promise<string> {
	debug( `Prompting for PHP version, preselected option is ${ initialValue }` );

	let answer = initialValue;
	if ( isStdinTTY ) {
		const choices = Object.keys( DEV_ENVIRONMENT_PHP_VERSIONS );
		const images = Object.values( DEV_ENVIRONMENT_PHP_VERSIONS );
		const initial = images.findIndex( version => version === initialValue );

		const select = new Select( {
			message: 'PHP version to use',
			choices,
			initial,
		} );

		answer = await select.run();
	}

	return resolvePhpVersion( answer );
}

// eslint-disable-next-line no-redeclare
export async function promptForComponent( component: string, allowLocal: boolean, defaultObject: ComponentConfig | null ): Promise<ComponentConfig | WordPressConfig> {
	debug( `Prompting for ${ component } with default:`, defaultObject );
	const componentDisplayName = componentDisplayNames[ component ] || component;
	const componentDemoName = componentDemoNames[ component ] || component;
	const modChoices = [];

	if ( allowLocal ) {
		modChoices.push( {
			message: `Custom - Path to a locally cloned ${ componentDisplayName } directory`,
			value: 'local',
		} );
	}
	modChoices.push( {
		message: `Demo - Automatically fetched ${ componentDemoName }`,
		value: 'image',
	} );

	let initialMode = 'image';
	if ( 'appCode' === component && isStdinTTY ) {
		initialMode = 'local';
	}

	if ( defaultObject?.mode ) {
		initialMode = defaultObject.mode;
	}

	let modeResult = initialMode;
	const selectMode = modChoices.length > 1;
	if ( selectMode && isStdinTTY ) {
		const initialModeIndex = modChoices.findIndex( choice => choice.value === initialMode );
		const select = new Select( {
			message: `How would you like to source ${ componentDisplayName }`,
			choices: modChoices,
			initial: initialModeIndex,
		} );

		modeResult = await select.run();
	}

	debug( modeResult );

	const messagePrefix = selectMode ? '\t' : `${ componentDisplayName } - `;
	if ( 'local' === modeResult ) {
		const directoryPath = await promptForText( `${ messagePrefix }What is a path to your local ${ componentDisplayName }`, defaultObject?.dir || '' );
		return {
			mode: modeResult,
			dir: directoryPath,
		};
	}

	// image with selection
	if ( component === 'wordpress' ) {
		const tagChoices = await getTagChoices();
		let option = defaultObject?.tag || tagChoices[ 0 ].value;
		if ( isStdinTTY ) {
			const message = `${ messagePrefix }Which version would you like`;
			const selectTag = new Select( {
				message,
				choices: tagChoices,
				initial: option,
			} );

			option = await selectTag.run();
		}

		return ( {
			mode: 'image',
			tag: option,
		}: WordPressConfig );
	}

	// image
	return {
		mode: modeResult,
	};
}

const FALSE_OPTIONS = [ 'false', 'no', 'n', '0' ];
export function processBooleanOption( value: string ): boolean {
	if ( ! value ) {
		return false;
	}

	return ! ( FALSE_OPTIONS.includes( value.toLowerCase?.() ) );
}

export function addDevEnvConfigurationOptions( command: Command ): any {
	return command
		.option( 'wordpress', 'Use a specific WordPress version' )
		.option( [ 'u', 'mu-plugins' ], 'Use a specific mu-plugins changeset or local directory' )
		.option( 'app-code', 'Use the application code from a local directory or use "demo" for VIP skeleton code' )
		.option( 'phpmyadmin', 'Enable PHPMyAdmin component. By default it is disabled', undefined, processBooleanOption )
		.option( 'xdebug', 'Enable XDebug. By default it is disabled', undefined, processBooleanOption )
		.option( 'xdebug_config', 'Extra configuration to pass to xdebug via XDEBUG_CONFIG environment variable' )
		.option( 'elasticsearch', 'Enable Elasticsearch (needed by Enterprise Search)', undefined, processBooleanOption )
		.option( 'mariadb', 'Explicitly choose MariaDB version to use' )
		.option( [ 'r', 'media-redirect-domain' ], 'Domain to redirect for missing media files. This can be used to still have images without the need to import them locally.' )
		.option( 'php', 'Explicitly choose PHP version to use' )
		.option( [ 'A', 'mailhog' ], 'Enable MailHog. By default it is disabled', undefined, processBooleanOption );
}

/**
 * Provides the list of tag choices for selection
 */
export async function getTagChoices(): Promise<{ name: string, message: string, value: string }[]> {
	let versions = await getVersionList();
	if ( versions.length < 1 ) {
		versions = [ {
			ref: '5.9.5',
			tag: '5.9',
			cacheable: true,
			locked: true,
			prerelease: false,
		},
		{
			ref: '5.8.6',
			tag: '5.8',
			cacheable: true,
			locked: true,
			prerelease: false,
		},
		{
			ref: '5.7.8',
			tag: '5.7',
			cacheable: true,
			locked: true,
			prerelease: false,
		} ];
	}

	return versions.map( version => {
		let mapping;
		const tagFormatted = version.tag.padEnd( 8 - version.tag.length );
		const prerelease = version.prerelease ? '(Pre-Release)' : '';

		if ( version.tag !== version.ref ) {
			mapping = `→ ${ prerelease } ${ version.ref }`;
		} else {
			mapping = '';
		}

		return {
			name: version.tag,
			message: `${ tagFormatted } ${ mapping }`,
			value: version.tag,
		};
	} );
}

export function getEnvTrackingInfo( slug: string ): any {
	try {
		const envData = readEnvironmentData( slug );
		const result: { [string]: string } = { slug };
		for ( const key of Object.keys( envData ) ) {
			// track doesnt like camelCase
			const snakeCasedKey = key.replace( /[A-Z]/g, letter => `_${ letter.toLowerCase() }` );
			const value = ( ( DEV_ENVIRONMENT_COMPONENTS.includes( key ) ? JSON.stringify( envData[ key ] ) : envData[ key ]: any ): string );

			result[ snakeCasedKey ] = value;
		}

		result.php = result.php?.replace( /.*:/, '' );

		return result;
	} catch ( err ) {
		return {
			slug,
		};
	}
}<|MERGE_RESOLUTION|>--- conflicted
+++ resolved
@@ -40,15 +40,11 @@
 } from './types';
 import { validateDockerInstalled, validateDockerAccess } from './dev-environment-lando';
 import UserError from '../user-error';
-<<<<<<< HEAD
-import typeof Command from 'lib/cli/command';
+import typeof Command from '../../lib/cli/command';
 import {
 	CONFIGURATION_FILE_NAME,
 	getConfigurationFileOptions,
 } from './dev-environment-configuration-file';
-=======
-import typeof Command from '../../lib/cli/command';
->>>>>>> 851d0542
 
 const debug = debugLib( '@automattic/vip:bin:dev-environment' );
 
@@ -341,12 +337,8 @@
 		const option = ( preselectedOptions[ component ] ?? '' ).toString();
 		const defaultValue = ( defaultOptions[ component ] ?? '' ).toString();
 
-<<<<<<< HEAD
+		// eslint-disable-next-line no-await-in-loop
 		const result = await processComponent( component, option, defaultValue, suppressPrompts );
-=======
-		// eslint-disable-next-line no-await-in-loop
-		const result = await processComponent( component, option, defaultValue );
->>>>>>> 851d0542
 		if ( null === result ) {
 			throw new Error( 'processComponent() returned null' );
 		}
