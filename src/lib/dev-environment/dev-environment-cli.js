--- conflicted
+++ resolved
@@ -377,12 +377,8 @@
 	const defaultObject = defaultValue ? processComponentOptionInput( defaultValue, allowLocal ) : null;
 	if ( preselectedValue ) {
 		result = processComponentOptionInput( preselectedValue, allowLocal );
-<<<<<<< HEAD
-
-		if ( suppressPrompts === false ) {
-=======
-		if ( allowLocal ) {
->>>>>>> 6d4e601f
+
+		if ( allowLocal && suppressPrompts === false ) {
 			console.log( `${ chalk.green( '✓' ) } Path to your local ${ componentDisplayNames[ component ] }: ${ preselectedValue }` );
 		}
 	} else {
