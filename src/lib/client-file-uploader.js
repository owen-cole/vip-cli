/**
 * @flow
 * @format
 */

/**
 * External dependencies
 */
import fs, { ReadStream } from 'fs';
import os from 'os';
import path from 'path';
import fetch from 'node-fetch';
import chalk from 'chalk';
import { createGzip } from 'zlib';
import { createHash } from 'crypto';
import { PassThrough } from 'stream';
import { Parser as XmlParser } from 'xml2js';
import { stdout as singleLogLine } from 'single-line-log';
import debugLib from 'debug';

/**
 * Internal dependencies
 */
import API from 'lib/api';
import { MB_IN_BYTES } from 'lib/constants/file-size';
<<<<<<< HEAD
import { progress, setStatusForCurrentAction } from 'lib/cli/progress';

const debug = debugLib( 'vip:lib/client-file-uploader' );

// For progress logs
let currentStatus;
const currentAction = 'upload';
=======

const debug = debugLib( 'vip:lib/client-file-uploader' );
>>>>>>> c113e672

// Files smaller than COMPRESS_THRESHOLD will not be compressed before upload
export const COMPRESS_THRESHOLD = 16 * MB_IN_BYTES;

// Files smaller than MULTIPART_THRESHOLD will use `PutObject` vs Multipart Uploads
export const MULTIPART_THRESHOLD = 32 * MB_IN_BYTES;

// This is how big each part of a Multipart Upload is (except the last / remainder)
const UPLOAD_PART_SIZE = 16 * MB_IN_BYTES;

// How many parts will upload at the same time
const MAX_CONCURRENT_PART_UPLOADS = 5;

export type FileMeta = {
	basename: string,
	md5: string,
	fileContent?: string | Buffer | ReadStream,
	fileName: string,
	fileSize: number,
	isCompressed: boolean,
};

export interface GetSignedUploadRequestDataArgs {
	action: | 'AbortMultipartUpload'
		| 'CreateMultipartUpload'
		| 'CompleteMultipartUpload'
		| 'ListParts'
		| 'PutObject'
		| 'UploadPart';
	etagResults?: Array<Object>;
	appId: number;
	envId: number;
	basename: string;
	partNumber?: number;
	uploadId?: string;
}

export const getWorkingTempDir = async () =>
	new Promise( ( resolve, reject ) => {
		fs.mkdtemp( path.join( os.tmpdir(), 'vip-client-file-uploader' ), ( err, dir ) => {
			if ( err ) {
				return reject( err );
			}
			resolve( dir );
		} );
	} );

export type UploadArguments = {
	app: Object,
	env: Object,
	fileName: string,
};

export const getFileMD5Hash = async ( fileName: string ) =>
	new Promise( resolve =>
		fs
			.createReadStream( fileName )
			.pipe( createHash( 'md5' ).setEncoding( 'hex' ) )
			.on( 'finish', function() {
				resolve( this.read() );
			} )
	);

export const gzipFile = async ( uncompressedFileName: string, compressedFileName: string ) =>
	new Promise( resolve =>
		fs
			.createReadStream( uncompressedFileName )
			.pipe( createGzip() )
			.pipe( fs.createWriteStream( compressedFileName ) )
			.on( 'finish', resolve )
	);

export async function getFileMeta( fileName: string ): Promise<FileMeta> {
	return new Promise( async ( resolve, reject ) => {
		const fileSize = await getFileSize( fileName );

		const basename = path.posix.basename( fileName );
		// TODO Validate File basename...  encodeURIComponent, maybe...?

		const mimeType = await detectCompressedMimeType( fileName );
		// TODO Only allow a subset of Mime Types...?

		const isCompressed = [ 'application/zip', 'application/gzip' ].includes( mimeType );

		debug( 'Calculating file md5 checksum...' );
		const md5 = await getFileMD5Hash( fileName );
		debug( `Calculated file md5 checksum: ${ md5 }\n` );

		resolve( {
			basename,
			fileName,
			fileSize,
			isCompressed,
			md5,
		} );
	} );
}

export async function uploadImportSqlFileToS3( { app, env, fileName }: UploadArguments ) {
<<<<<<< HEAD
	currentStatus = setStatusForCurrentAction( 'running', currentAction );
	progress( currentStatus );

=======
>>>>>>> c113e672
	const fileMeta = await getFileMeta( fileName );

	let tmpDir;
	try {
		tmpDir = await getWorkingTempDir();
	} catch ( e ) {
<<<<<<< HEAD
		currentStatus = setStatusForCurrentAction( 'failed', currentAction );
		progress( currentStatus );

=======
>>>>>>> c113e672
		throw `Unable to create temporary working directory: ${ e }`;
	}

	console.log(
		`File ${ chalk.cyan( fileMeta.basename ) } is ~ ${ Math.floor(
			fileMeta.fileSize / MB_IN_BYTES
		) } MB\n`
	);

	// TODO Compression will probably fail over a certain file size... break into pieces...?
	// TODO if needed add a flag to bypass auto-compression

	if ( ! fileMeta.isCompressed && fileMeta.fileSize >= COMPRESS_THRESHOLD ) {
		// Compress to the temp dir & annotate `fileMeta`
		const uncompressedFileName = fileMeta.fileName;
		const uncompressedFileSize = fileMeta.fileSize;
		fileMeta.basename = fileMeta.basename.replace( /(.gz)?$/i, '.gz' );
		fileMeta.fileName = path.join( tmpDir, fileMeta.basename );

		console.log(
			`Compressing the file to ${ chalk.cyan( fileMeta.fileName ) } prior to transfer...`
		);

		await gzipFile( uncompressedFileName, fileMeta.fileName );
		fileMeta.isCompressed = true;
		fileMeta.fileSize = await getFileSize( fileMeta.fileName );

		console.log( `Compressed file is ~ ${ Math.floor( fileMeta.fileSize / MB_IN_BYTES ) } MB\n` );

		const fewerBytes = uncompressedFileSize - fileMeta.fileSize;

		const calculation = `${ ( fewerBytes / MB_IN_BYTES ).toFixed( 2 ) }MB (${ Math.floor(
			( 100 * fewerBytes ) / uncompressedFileSize
		) }%)`;

		console.log( `** Compression resulted in a ${ calculation } smaller file 📦 **\n` );
	}

	const result =
		fileMeta.fileSize < MULTIPART_THRESHOLD
			? await uploadUsingPutObject( { app, env, fileMeta } )
			: await uploadUsingMultipart( { app, env, fileMeta } );

<<<<<<< HEAD
	currentStatus = setStatusForCurrentAction( 'success', currentAction );
	progress( currentStatus );

=======
>>>>>>> c113e672
	return {
		fileMeta,
		result,
	};
}

export type UploadUsingArguments = {
	app: Object,
	env: Object,
	fileMeta: FileMeta,
};

export async function uploadUsingPutObject( {
	app,
	env,
	fileMeta: { basename, fileContent, fileName, fileSize },
}: UploadUsingArguments ) {
	debug( `Uploading ${ chalk.cyan( basename ) } to S3 using the \`PutObject\` command` );

	const presignedRequest = await getSignedUploadRequestData( {
		appId: app.id,
		envId: env.id,
		basename,
		action: 'PutObject',
	} );

	const fetchOptions = presignedRequest.options;
	fetchOptions.headers = {
		...fetchOptions.headers,
		'Content-Length': `${ fileSize }`, // This has to be a string
	};

	let readBytes = 0;
	const progressPassThrough = new PassThrough();
	progressPassThrough.on( 'data', data => {
		readBytes += data.length;
		singleLogLine( `${ Math.floor( ( 100 * readBytes ) / fileSize ) }%...` );
	} );
	progressPassThrough.on( 'end', () => console.log( '\n' ) );

	const response = await fetch( presignedRequest.url, {
		...fetchOptions,
		body: fileContent ? fileContent : fs.createReadStream( fileName ).pipe( progressPassThrough ),
	} );

	if ( response.status === 200 ) {
		return 'ok';
	}

	const result = await response.text();

	// TODO is any additional hardening needed here?
	const parser = new XmlParser( {
		explicitArray: false,
		ignoreAttrs: true,
	} );

	let parsedResponse;
	try {
		parsedResponse = await parser.parseStringPromise( result );
	} catch ( e ) {
<<<<<<< HEAD
		currentStatus = setStatusForCurrentAction( 'failed', currentAction );
		progress( currentStatus );

=======
>>>>>>> c113e672
		throw `Invalid response from cloud service. ${ e }`;
	}

	const { Code, Message } = parsedResponse.Error || {};
<<<<<<< HEAD

	currentStatus = setStatusForCurrentAction( 'failed', currentAction );
	progress( currentStatus );

=======
>>>>>>> c113e672
	throw `Unable to upload to cloud storage. ${ JSON.stringify( { Code, Message } ) }`;
}

export async function uploadUsingMultipart( { app, env, fileMeta }: UploadUsingArguments ) {
	const { basename } = fileMeta;

	debug( `Uploading ${ chalk.cyan( basename ) } to S3 using the Multipart API.` );

	const presignedCreateMultipartUpload = await getSignedUploadRequestData( {
		appId: app.id,
		envId: env.id,
		basename,
		action: 'CreateMultipartUpload',
	} );

	const multipartUploadResponse = await fetch(
		presignedCreateMultipartUpload.url,
		presignedCreateMultipartUpload.options
	);
	const multipartUploadResult = await multipartUploadResponse.text();

	// TODO is any hardening needed here?
	const parser = new XmlParser( {
		explicitArray: false,
		ignoreAttrs: true,
	} );

	const parsedResponse = await parser.parseStringPromise( multipartUploadResult );

	if ( parsedResponse.Error ) {
		const { Code, Message } = parsedResponse.Error;
<<<<<<< HEAD

		currentStatus = setStatusForCurrentAction( 'failed', currentAction );
		progress( currentStatus );

=======
>>>>>>> c113e672
		throw `Unable to create cloud storage object. Error: ${ JSON.stringify( { Code, Message } ) }`;
	}

	if (
		! parsedResponse &&
		parsedResponse.InitiateMultipartUploadResult &&
		parsedResponse.InitiateMultipartUploadResult.UploadId
	) {
<<<<<<< HEAD

		currentStatus = setStatusForCurrentAction( 'failed', currentAction );
		progress( currentStatus );

=======
>>>>>>> c113e672
		throw `Unable to get Upload ID from cloud storage. Error: ${ multipartUploadResult }`;
	}

	const uploadId = parsedResponse.InitiateMultipartUploadResult.UploadId;

	debug( { uploadId } );

	const parts = getPartBoundaries( fileMeta.fileSize );
	const etagResults = await uploadParts( {
		app,
		env,
		fileMeta,
		parts,
		uploadId,
	} );
	debug( { etagResults } );

	return completeMultipartUpload( {
		app,
		env,
		basename,
		uploadId,
		etagResults,
	} );
}

export async function getSignedUploadRequestData( {
	action,
	appId,
	basename,
	envId,
	etagResults,
	uploadId = undefined,
	partNumber = undefined,
}: GetSignedUploadRequestDataArgs ): Promise<Object> {
	const { apiFetch } = await API();
	const response = await apiFetch( '/upload/site-import-presigned-url', {
		method: 'POST',
		body: { action, appId, basename, envId, etagResults, partNumber, uploadId },
	} );

	if ( response.status !== 200 ) {
		throw ( await response.text() ) || response.statusText;
	}

	return response.json();
}

export async function checkFileAccess( fileName: string ): Promise<void> {
	return fs.promises.access( fileName, fs.R_OK );
}

export async function getFileSize( fileName: string ): Promise<number> {
	const { size } = await fs.promises.stat( fileName );
	return size;
}

export async function detectCompressedMimeType( fileName: string ): Promise<string | void> {
	const ZIP_MAGIC_NUMBER = '504b0304';
	const GZ_MAGIC_NUMBER = '1f8b';

	let fileHeader = '';

	return new Promise( resolve => {
		fs.createReadStream( fileName, { start: 0, end: 8, encoding: 'hex' } )
			.on( 'data', data => {
				fileHeader += data;
			} )
			.on( 'end', () => {
				if ( ZIP_MAGIC_NUMBER === fileHeader.slice( 0, ZIP_MAGIC_NUMBER.length ) ) {
					return resolve( 'application/zip' );
				}
				if ( GZ_MAGIC_NUMBER === fileHeader.slice( 0, GZ_MAGIC_NUMBER.length ) ) {
					return resolve( 'application/gzip' );
				}
				resolve();
			} );
	} );
}

export type PartBoundaries = {
	end: number,
	index: number,
	partSize: number,
	start: number,
};
export function getPartBoundaries( fileSize: number ): Array<PartBoundaries> {
	if ( fileSize < 1 ) {
		throw 'fileSize must be greater than zero';
	}

	const numParts = Math.ceil( fileSize / UPLOAD_PART_SIZE );

	return new Array( numParts ).fill( undefined ).map( ( _, index ) => {
		const start = index * UPLOAD_PART_SIZE;
		const remaining = fileSize - start;
		const end = ( remaining > UPLOAD_PART_SIZE ? start + UPLOAD_PART_SIZE : start + remaining ) - 1;
		const partSize = end + 1 - start;
		return { end, index, partSize, start };
	} );
}

type UploadPartsArgs = {
	app: Object,
	env: Object,
	fileMeta: FileMeta,
	uploadId: string,
	parts: Array<any>,
};

export async function uploadParts( { app, env, fileMeta, uploadId, parts }: UploadPartsArgs ) {
	let uploadsInProgress = 0;
	let totalBytesRead = 0;
	const partPercentages = new Array( parts.length ).fill( 0 );

	const readyForPartUpload = () =>
		new Promise( resolve => {
			const canDoInterval = setInterval( () => {
				if ( uploadsInProgress < MAX_CONCURRENT_PART_UPLOADS ) {
					uploadsInProgress++;
					clearInterval( canDoInterval );
					resolve();
				}
			}, 300 );
		} );

	const printProgress = () =>
		singleLogLine(
			partPercentages
				.map( ( partPercentage, index ) => {
					const { partSize } = parts[ index ];
					return `Part # ${ index }: ${ partPercentage }% of ${ ( partSize / MB_IN_BYTES ).toFixed(
						2
					) }MB`;
				} )
				.join( '\n' ) +
				`\n\nOverall Progress: ${ Math.floor(
					( 100 * totalBytesRead ) / fileMeta.fileSize
				) }% of ${ ( fileMeta.fileSize / MB_IN_BYTES ).toFixed( 2 ) }MB`
		);
	const printProgressInterval = setInterval( printProgress, 500 );

	const allDone = await Promise.all(
		parts.map( async part => {
			const { index, partSize } = part;
			const progressPassThrough = new PassThrough();

			let partBytesRead = 0;
			progressPassThrough.on( 'data', data => {
				totalBytesRead += data.length;
				partBytesRead += data.length;
				partPercentages[ index ] = Math.floor( ( 100 * partBytesRead ) / partSize );
			} );

			await readyForPartUpload();

			const uploadResult = await uploadPart( {
				app,
				env,
				fileMeta,
				part,
				progressPassThrough,
				uploadId,
			} );

			uploadsInProgress--;

			return uploadResult;
		} )
	);

	clearInterval( printProgressInterval );
	printProgress();

	return allDone;
}

export type UploadPartArgs = {
	app: Object,
	env: Object,
	fileMeta: FileMeta,
	part: Object,
	progressPassThrough: PassThrough,
	uploadId: string,
};
export async function uploadPart( {
	app,
	env,
	fileMeta: { basename, fileName },
	part,
	progressPassThrough,
	uploadId,
}: UploadPartArgs ) {
	const { end, index, partSize, start } = part;
	const s3PartNumber = index + 1; // S3 multipart is indexed from 1

	// TODO: handle failures / retries, etc.
	const doUpload = async () => {
		// Get the signed request data from Parker
		const partUploadRequestData = await getSignedUploadRequestData( {
			action: 'UploadPart',
			appId: app.id,
			envId: env.id,
			basename,
			partNumber: s3PartNumber,
			uploadId,
		} );
		const fetchOptions = partUploadRequestData.options;
		fetchOptions.headers = {
			...fetchOptions.headers,
			'Content-Length': `${ partSize }`, // This has to be a string
			/**
			 * TODO? 'Content-MD5': Buffer.from( ... ).toString( 'base64' ),
			 * Content-MD5 has to be base64 encoded.
			 * It's the hash of the entire request object & has to be included in the signature,
			 *   ...so it may not be feasible to include with presigned requests.
			 */
		};

		fetchOptions.body = fs.createReadStream( fileName, { start, end } ).pipe( progressPassThrough );

		const fetchResponse = await fetch( partUploadRequestData.url, fetchOptions );
		if ( fetchResponse.status === 200 ) {
			const responseHeaders = fetchResponse.headers.raw();
			const [ etag ] = responseHeaders.etag;
			return JSON.parse( etag );
		}

		const result = await fetchResponse.text();

		// TODO is any hardening needed here?
		const parser = new XmlParser( {
			explicitArray: false,
			ignoreAttrs: true,
		} );

		const parsed = await parser.parseStringPromise( result );

		if ( parsed.Error ) {
			const { Code, Message } = parsed.Error;
			throw `Unable to upload file part. Error: ${ JSON.stringify( { Code, Message } ) }`;
		}

		return parsed;
	};

	return {
		ETag: await doUpload(),
		PartNumber: s3PartNumber,
	};
}

export type CompleteMultipartUploadArgs = {
	app: Object,
	env: Object,
	basename: string,
	uploadId: string,
	etagResults: Array<any>,
};

export async function completeMultipartUpload( {
	app,
	env,
	basename,
	uploadId,
	etagResults,
}: CompleteMultipartUploadArgs ) {
	const completeMultipartUploadRequestData = await getSignedUploadRequestData( {
		action: 'CompleteMultipartUpload',
		appId: app.id,
		envId: env.id,
		basename,
		uploadId,
		etagResults,
	} );

	const completeMultipartUploadResponse = await fetch(
		completeMultipartUploadRequestData.url,
		completeMultipartUploadRequestData.options
	);

	if ( completeMultipartUploadResponse.status !== 200 ) {
		throw await completeMultipartUploadResponse.text();
	}

	/**
	 * Processing of a Complete Multipart Upload request could take several minutes to complete.
	 * After Amazon S3 begins processing the request, it sends an HTTP response header that specifies a 200 OK response.
	 * While processing is in progress, Amazon S3 periodically sends white space characters to keep the connection from timing out.
	 * Because a request could fail after the initial 200 OK response has been sent, it is important that you check the
	 * response body to determine whether the request succeeded.
	 * Note that if CompleteMultipartUpload fails, applications should be prepared to retry the failed requests.
	 *
	 * https://docs.aws.amazon.com/AmazonS3/latest/API/API_CompleteMultipartUpload.html
	 */
	const result = await completeMultipartUploadResponse.text();

	const parser = new XmlParser( {
		explicitArray: false,
		ignoreAttrs: true,
	} );

	const parsed = await parser.parseStringPromise( result );

	if ( parsed.Error ) {
		const { Code, Message } = parsed.Error;
		throw `Unable to complete the upload. Error: ${ JSON.stringify( { Code, Message } ) }`;
	}

	return parsed;
}<|MERGE_RESOLUTION|>--- conflicted
+++ resolved
@@ -23,7 +23,6 @@
  */
 import API from 'lib/api';
 import { MB_IN_BYTES } from 'lib/constants/file-size';
-<<<<<<< HEAD
 import { progress, setStatusForCurrentAction } from 'lib/cli/progress';
 
 const debug = debugLib( 'vip:lib/client-file-uploader' );
@@ -31,10 +30,6 @@
 // For progress logs
 let currentStatus;
 const currentAction = 'upload';
-=======
-
-const debug = debugLib( 'vip:lib/client-file-uploader' );
->>>>>>> c113e672
 
 // Files smaller than COMPRESS_THRESHOLD will not be compressed before upload
 export const COMPRESS_THRESHOLD = 16 * MB_IN_BYTES;
@@ -134,24 +129,18 @@
 }
 
 export async function uploadImportSqlFileToS3( { app, env, fileName }: UploadArguments ) {
-<<<<<<< HEAD
 	currentStatus = setStatusForCurrentAction( 'running', currentAction );
 	progress( currentStatus );
 
-=======
->>>>>>> c113e672
 	const fileMeta = await getFileMeta( fileName );
 
 	let tmpDir;
 	try {
 		tmpDir = await getWorkingTempDir();
 	} catch ( e ) {
-<<<<<<< HEAD
 		currentStatus = setStatusForCurrentAction( 'failed', currentAction );
 		progress( currentStatus );
 
-=======
->>>>>>> c113e672
 		throw `Unable to create temporary working directory: ${ e }`;
 	}
 
@@ -195,12 +184,9 @@
 			? await uploadUsingPutObject( { app, env, fileMeta } )
 			: await uploadUsingMultipart( { app, env, fileMeta } );
 
-<<<<<<< HEAD
 	currentStatus = setStatusForCurrentAction( 'success', currentAction );
 	progress( currentStatus );
 
-=======
->>>>>>> c113e672
 	return {
 		fileMeta,
 		result,
@@ -262,23 +248,17 @@
 	try {
 		parsedResponse = await parser.parseStringPromise( result );
 	} catch ( e ) {
-<<<<<<< HEAD
 		currentStatus = setStatusForCurrentAction( 'failed', currentAction );
 		progress( currentStatus );
 
-=======
->>>>>>> c113e672
 		throw `Invalid response from cloud service. ${ e }`;
 	}
 
 	const { Code, Message } = parsedResponse.Error || {};
-<<<<<<< HEAD
 
 	currentStatus = setStatusForCurrentAction( 'failed', currentAction );
 	progress( currentStatus );
 
-=======
->>>>>>> c113e672
 	throw `Unable to upload to cloud storage. ${ JSON.stringify( { Code, Message } ) }`;
 }
 
@@ -310,13 +290,10 @@
 
 	if ( parsedResponse.Error ) {
 		const { Code, Message } = parsedResponse.Error;
-<<<<<<< HEAD
 
 		currentStatus = setStatusForCurrentAction( 'failed', currentAction );
 		progress( currentStatus );
 
-=======
->>>>>>> c113e672
 		throw `Unable to create cloud storage object. Error: ${ JSON.stringify( { Code, Message } ) }`;
 	}
 
@@ -325,13 +302,10 @@
 		parsedResponse.InitiateMultipartUploadResult &&
 		parsedResponse.InitiateMultipartUploadResult.UploadId
 	) {
-<<<<<<< HEAD
 
 		currentStatus = setStatusForCurrentAction( 'failed', currentAction );
 		progress( currentStatus );
 
-=======
->>>>>>> c113e672
 		throw `Unable to get Upload ID from cloud storage. Error: ${ multipartUploadResult }`;
 	}
 
