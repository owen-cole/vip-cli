--- conflicted
+++ resolved
@@ -25,10 +25,6 @@
 
 const debug = debugLib( 'vip:lib/client-file-uploader' );
 
-// For progress logs
-let currentStatus;
-const currentAction = 'upload';
-
 // Files smaller than COMPRESS_THRESHOLD will not be compressed before upload
 export const COMPRESS_THRESHOLD = 16 * MB_IN_BYTES;
 
@@ -280,12 +276,6 @@
 		parsedResponse.InitiateMultipartUploadResult &&
 		parsedResponse.InitiateMultipartUploadResult.UploadId
 	) {
-<<<<<<< HEAD
-=======
-		currentStatus = setStatusForCurrentAction( 'failed', currentAction );
-		progress( currentStatus );
-
->>>>>>> a21f98c3
 		throw `Unable to get Upload ID from cloud storage. Error: ${ multipartUploadResult }`;
 	}
 
