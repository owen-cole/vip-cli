--- conflicted
+++ resolved
@@ -133,15 +133,11 @@
 	{ isImport = true, inPlace = false, output = process.stdout }: SearchReplaceOptions,
 	binary: string | null = null
 ): Promise<SearchReplaceOutput> => {
-<<<<<<< HEAD
 	if ( ! usingStdOut ) {
 		console.log( chalk.green( 'Starting Search and Replace...' ) );
 	}
 
-	await trackEvent( 'searchreplace_started', { isImport, inPlace } );
-=======
 	await trackEvent( 'searchreplace_started', { is_import: isImport, in_place: inPlace } );
->>>>>>> 18d52c2c
 
 	const startTime = process.hrtime();
 	const fileSize = getFileSize( fileName );
