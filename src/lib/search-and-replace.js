--- conflicted
+++ resolved
@@ -18,21 +18,15 @@
  */
 import { trackEvent } from 'lib/tracker';
 import { confirm } from 'lib/cli/prompt';
-<<<<<<< HEAD
 import { progress, setStatusForCurrentAction } from 'lib/cli/progress';
-=======
->>>>>>> c113e672
 import { getFileSize } from 'lib/client-file-uploader';
 
 const debug = debugLib( '@automattic/vip:lib:search-and-replace' );
 
-<<<<<<< HEAD
 // For progress logs
 let currentStatus;
 const currentAction = 'replace';
 
-=======
->>>>>>> c113e672
 const flatten = arr => {
 	return arr.reduce( function( flat, toFlatten ) {
 		return flat.concat( Array.isArray( toFlatten ) ? flatten( toFlatten ) : toFlatten );
@@ -143,13 +137,9 @@
 	{ isImport = true, inPlace = false, output = process.stdout }: SearchReplaceOptions,
 	binary: string | null = null
 ): Promise<SearchReplaceOutput> => {
-<<<<<<< HEAD
 	// Track progress
 	currentStatus = setStatusForCurrentAction( 'running', currentAction );
 	progress( currentStatus );
-=======
-	console.log( 'Starting Search and Replace...' );
->>>>>>> c113e672
 
 	await trackEvent( 'searchreplace_started', { is_import: isImport, in_place: inPlace } );
 
@@ -158,12 +148,9 @@
 
 	// if we don't have any pairs to replace with, return the input file
 	if ( ! pairs || ! pairs.length ) {
-<<<<<<< HEAD
 		currentStatus = setStatusForCurrentAction( 'failed', currentAction );
 		progress( currentStatus );
 
-=======
->>>>>>> c113e672
 		throw new Error( 'No search and replace parameters provided.' );
 	}
 
@@ -206,12 +193,8 @@
 
 		// Bail if user does not wish to proceed
 		if ( ! approved ) {
-<<<<<<< HEAD
 			currentStatus = setStatusForCurrentAction( 'failed', currentAction );
 			progress( currentStatus );
-=======
-			console.log( `${ chalk.red( 'Cancelling' ) }` );
->>>>>>> c113e672
 
 			await trackEvent( 'search_replace_in_place_cancelled', { is_import: isImport, in_place: inPlace } );
 
@@ -253,13 +236,10 @@
 						"Oh no! We couldn't write to the output file.  Please check your available disk space and file/folder permissions."
 					)
 				);
-<<<<<<< HEAD
 
 				currentStatus = setStatusForCurrentAction( 'failed', currentAction );
 				progress( currentStatus );
 
-=======
->>>>>>> c113e672
 				reject();
 			} );
 	} );
@@ -267,12 +247,9 @@
 	const endTime = process.hrtime( startTime );
 	const end = endTime[ 1 ] / 1000000; // time in ms
 
-<<<<<<< HEAD
 	currentStatus = setStatusForCurrentAction( 'success', currentAction );
 	progress( currentStatus );
 
-=======
->>>>>>> c113e672
 	await trackEvent( 'searchreplace_completed', { time_to_run: end, file_size: fileSize } );
 
 	return result;
