--- conflicted
+++ resolved
@@ -1,14 +1,6 @@
-<<<<<<< HEAD
-/**
- * External dependencies
- */
-import { writeFile, mkdir } from 'node:fs/promises';
-import path from 'node:path';
-=======
->>>>>>> df8032fa
 import { expect } from '@jest/globals';
 import { dump } from 'js-yaml';
-import { writeFile } from 'node:fs/promises';
+import { writeFile, mkdir } from 'node:fs/promises';
 import path from 'node:path';
 
 import { vipDevEnvCreate, vipDevEnvDestroy, vipDevEnvStart } from './commands';
@@ -16,12 +8,8 @@
 	doesEnvironmentExist,
 	getEnvironmentPath,
 } from '../../../src/lib/dev-environment/dev-environment-core';
-<<<<<<< HEAD
-import { vipDevEnvCreate, vipDevEnvDestroy, vipDevEnvStart } from './commands';
 import { CONFIGURATION_FOLDER } from '../../../src/lib/dev-environment/dev-environment-cli';
 import { CONFIGURATION_FILE_NAME } from '../../../src/lib/dev-environment/dev-environment-configuration-file';
-=======
->>>>>>> df8032fa
 
 let id = 0;
 
