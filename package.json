{
  "name": "@automattic/vip",
  "version": "1.13.0-0",
  "description": "The VIP Javascript library & CLI",
  "main": "index.js",
  "bin": {
    "vip": "dist/bin/vip.js",
    "vip-app": "dist/bin/vip-app.js",
    "vip-app-list": "dist/bin/vip-app-list.js",
    "vip-import": "dist/bin/vip-import.js",
    "vip-import-validate-files": "dist/bin/vip-import-validate-files.js",
    "vip-import-validate-sql": "dist/bin/vip-import-validate-sql.js",
    "vip-search-replace": "dist/bin/vip-search-replace.js",
    "vip-sync": "dist/bin/vip-sync.js",
    "vip-wp": "dist/bin/vip-wp.js"
  },
  "scripts": {
    "test": "npm run lint && npm run flow && jest --coverage",
    "prepare": "npm run build",
    "prepack": "npm run prepareConfig:publish",
    "postinstall": "node ./helpers/check-version.js",
    "build": "npm run prepareConfig:local && babel src -d dist",
    "build:watch": "babel src -d dist --watch",
    "flow": "flow",
    "jest": "jest",
    "lint": "eslint -f json index.js src __tests__ | eslines",
    "prepareConfig:local": "node ./helpers/prepare-config.js local",
    "prepareConfig:publish": "node ./helpers/prepare-config.js publish",
    "publish-please": "publish-please",
    "prepublishOnly": "publish-please guard"
  },
  "repository": {
    "type": "git",
    "url": "git+https://github.com/Automattic/vip.git"
  },
  "keywords": [
    "cli",
    "vip",
    "wordpress"
  ],
  "author": "Automattic",
  "contributors": [
    "Josh Betz <j@joshbetz.com>"
  ],
  "license": "MIT",
  "engines": {
    "node": ">=8.9.0"
  },
  "bugs": {
    "url": "https://github.com/Automattic/vip/issues"
  },
  "homepage": "https://github.com/Automattic/vip#readme",
  "devDependencies": {
    "@babel/cli": "7.8.4",
    "@babel/core": "7.9.0",
    "@babel/plugin-transform-modules-commonjs": "7.9.0",
    "@babel/preset-flow": "7.9.0",
    "babel-core": "7.0.0-bridge.0",
    "babel-eslint": "10.1.0",
    "babel-jest": "25.2.4",
    "babel-plugin-module-resolver": "4.0.0",
    "core-js": "3.6.4",
    "eslines": "1.1.0",
    "eslint": "5.16.0",
    "eslint-config-wpvip": "github:automattic/eslint-config-wpvip#6b5993b",
    "eslint-plugin-flowtype": "4.7.0",
    "eslint-plugin-import": "2.20.2",
    "eslint-plugin-jest": "23.8.2",
    "eslint-plugin-json": "2.1.1",
    "eslint-plugin-jsx-a11y": "6.2.3",
    "eslint-plugin-no-async-foreach": "0.1.1",
    "eslint-plugin-react": "7.19.0",
    "eslint-plugin-wpcalypso": "4.1.0",
    "flow-bin": "0.121.0",
    "jest": "25.2.4",
    "nock": "10.0.6",
    "publish-please": "5.5.1"
  },
  "dependencies": {
    "@automattic/vip-search-replace": "^1.0.5",
    "apollo-cache-inmemory": "1.6.5",
    "apollo-client": "2.6.8",
    "apollo-link-error": "1.1.12",
    "apollo-link-http": "1.5.16",
    "args": "5.0.1",
    "chalk": "3.0.0",
    "cli-table": "github:automattic/cli-table#7b14232",
    "configstore": "5.0.1",
    "debug": "4.3.1",
    "enquirer": "2.3.4",
    "graphql": "14.6.0",
    "graphql-tag": "2.10.3",
<<<<<<< HEAD
    "ini": "1.3.6",
    "isomorphic-fetch": "2.2.1",
=======
    "ini": "1.3.5",
>>>>>>> 7f710247
    "json2csv": "3.11.5",
    "jwt-decode": "2.2.0",
    "node-fetch": "^2.6.1",
    "opn": "5.5.0",
    "rollbar": "2.15.0",
    "semver": "7.1.3",
    "single-line-log": "1.1.2",
    "socket.io-client": "2.3.0",
    "socket.io-stream": "0.9.1",
    "socks-proxy-agent": "^5.0.0",
    "update-notifier": "4.1.0",
    "uuid": "3.4.0",
    "xml2js": "^0.4.23"
  },
  "optionalDependencies": {
    "keytar": "5.4.0"
  }
}<|MERGE_RESOLUTION|>--- conflicted
+++ resolved
@@ -90,12 +90,7 @@
     "enquirer": "2.3.4",
     "graphql": "14.6.0",
     "graphql-tag": "2.10.3",
-<<<<<<< HEAD
     "ini": "1.3.6",
-    "isomorphic-fetch": "2.2.1",
-=======
-    "ini": "1.3.5",
->>>>>>> 7f710247
     "json2csv": "3.11.5",
     "jwt-decode": "2.2.0",
     "node-fetch": "^2.6.1",
