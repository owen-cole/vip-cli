--- conflicted
+++ resolved
@@ -58,13 +58,8 @@
     "core-js": "3.4.0",
     "eslines": "1.1.0",
     "eslint": "5.16.0",
-<<<<<<< HEAD
     "eslint-config-wpvip": "github:automattic/eslint-config-wpvip#9387e48",
-    "eslint-plugin-flowtype": "4.3.0",
-=======
-    "eslint-config-wpvip": "github:automattic/eslint-config-wpvip#c1d94d7",
     "eslint-plugin-flowtype": "4.4.1",
->>>>>>> db6016cc
     "eslint-plugin-import": "2.18.2",
     "eslint-plugin-jest": "23.0.4",
     "eslint-plugin-json": "2.0.1",
